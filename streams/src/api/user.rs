--- conflicted
+++ resolved
@@ -160,18 +160,9 @@
         self.identity().map(|id| id.identifier())
     }
 
-<<<<<<< HEAD
     /// Returns a reference to the [User's](`User`) [`Identity`] if any.
-    fn identity(&self) -> Result<&Identity> {
-        self.state
-            .user_id
-            .as_ref()
-            .ok_or_else(|| anyhow!("User does not have a stored identity"))
-=======
-    /// User Identity
     fn identity(&self) -> Option<&Identity> {
         self.state.user_id.as_ref()
->>>>>>> 859ad9a8
     }
 
     /// Returns a reference to the [User's](`User`) [permission](`Permissioned`) for a given branch
@@ -743,15 +734,11 @@
         Ok(Message::from_lets_message(address, message))
     }
 
-<<<<<<< HEAD
     /// Creates an encrypted, serialised representation of a [`User`] `State` for backup and
     /// recovery.
     ///
     /// # Arguments
     /// * `pwd`: The password to encrypt the `State` with
-=======
-    ///  let backup = async || {
->>>>>>> 859ad9a8
     pub async fn backup<P>(&mut self, pwd: P) -> Result<Vec<u8>>
     where
         P: AsRef<[u8]>,
