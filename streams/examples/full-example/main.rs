--- conflicted
+++ resolved
@@ -60,7 +60,7 @@
     result
 }
 
-async fn run_filter_branch_test<T: GenericTransport>(transport: T, seed: &str) -> Result<()> {
+async fn run_filter_branch_test<SR, T: GenericTransport<SR>>(transport: T, seed: &str) -> Result<()> {
     println!("## Running filter test with seed: {} ##\n", seed);
     let result = scenarios::filter::example(transport, seed).await;
     match &result {
@@ -82,13 +82,9 @@
     // hence the Rc<RefCell<BucketTransport>>
     let transport = Rc::new(RefCell::new(transport));
 
-<<<<<<< HEAD
-    run_single_branch_test(transport.clone(), "PURESEEDA").await?;
-    run_filter_branch_test(transport.clone(), "PURESEEDB").await?;
-=======
     run_basic_scenario(transport.clone(), "PURESEEDA").await?;
-    run_lean_test(transport, "PURESEEDB").await?;
->>>>>>> 967bf419
+    run_lean_test(transport.clone(), "PURESEEDB").await?;
+    run_filter_branch_test(transport.clone(), "PURESEEDC").await?;
     println!("################################################");
     println!("Done running pure tests without accessing Tangle");
     println!("################################################");
@@ -117,20 +113,15 @@
             |e| panic!("error connecting Tangle client to '{}': {}", node_url, e),
         )));
 
-<<<<<<< HEAD
-    run_single_branch_test(transport.clone(), &new_seed()).await?;
-    run_filter_branch_test(transport.clone(), &new_seed()).await?;
-    run_did_test(transport).await?;
-=======
     run_basic_scenario(transport.clone(), &new_seed()).await?;
     #[cfg(feature = "did")]
     run_did_scenario(transport.clone()).await?;
     run_lean_test(transport, &new_seed()).await?;
+    run_filter_branch_test(transport.clone(), &new_seed()).await?;
     println!(
         "#####################################################{}",
         "#".repeat(node_url.len())
     );
->>>>>>> 967bf419
     println!(
         "Done running tests accessing Tangle with iota.rs via node {}",
         &node_url
