#![allow(non_snake_case)]

use core::cell::RefCell;

use std::env;

use rand::Rng;

use iota_streams::{
<<<<<<< HEAD
    app::transport::tangle::client::Client,
    app_channels::api::tangle::Transport,
    core::{
        prelude::{
            Rc,
            RefCell,
            String,
        },
        Result,
=======
    app::transport::{
        tangle::client::Client,
        IdentityClient,
    },
    app_channels::api::tangle::{
        ChannelType,
        Transport,
    },
    core::prelude::{
        Rc,
        String,
>>>>>>> 41b6d4c1
    },
};

mod branching;

<<<<<<< HEAD
async fn run_recovery_test<T: Transport>(transport: T, seed: &str) {
    println!("\tRunning Recovery Test, seed: {}", seed);
    match branching::recovery::example(transport, seed).await {
        Err(err) => println!("Error in recovery test: {:?}", err),
        Ok(_) => println!("\tRecovery test completed!!"),
=======
async fn run_did_author_test<T: Transport + IdentityClient>(transport: T) {
    println!("\tRunning DID Test");
    match branching::did_author::example(transport).await {
        Err(err) => println!("Error in DID test: {:?}", err),
        Ok(_) => println!("\tDID test completed!!"),
    }
    println!("#######################################");
}

async fn run_recovery_single_branch_test<T: Transport>(transport: T, seed: &str) {
    println!("\tRunning Recovery Test (single-branch), seed: {}", seed);
    match branching::recovery::example(transport, ChannelType::SingleBranch, seed).await {
        Err(err) => println!("Error in recovery (single-branch) test: {:?}", err),
        Ok(_) => println!("\tRecovery test (single-branch) completed!!"),
    }
    println!("#######################################");
}

async fn run_recovery_multi_branch_test<T: Transport>(transport: T, seed: &str) {
    println!("\tRunning Recovery Test (multi-branch), seed: {}", seed);
    match branching::recovery::example(transport, ChannelType::MultiBranch, seed).await {
        Err(err) => println!("Error in recovery (multi-branch) test: {:?}", err),
        Ok(_) => println!("\tRecovery test (multi-branch) completed!!"),
>>>>>>> 41b6d4c1
    }
    println!("#######################################");
}

async fn run_multi_branch_test<T: Transport>(transport: T, seed: &str) {
    println!("\tRunning Multi Branch Test, seed: {}", seed);
    match branching::multi_branch::example(transport, seed).await {
        Err(err) => println!("Error in Multi Branch test: {:?}", err),
        Ok(_) => println!("\tMulti Branch Test completed!!"),
    }
    println!("#######################################");
}

<<<<<<< HEAD
async fn run_main<T: Transport>(transport: T) -> Result<()> {
    let seed3: &str = "SEEDMULTI9";
    let seed4: &str = "SEEDRECOVERY";

    run_multi_branch_test(transport.clone(), seed3).await;
    run_recovery_test(transport, seed4).await;

    Ok(())
}

#[allow(dead_code)]
=======
>>>>>>> 41b6d4c1
async fn main_pure() {
    let transport = iota_streams::app_channels::api::tangle::BucketTransport::new();

    println!("#######################################");
    println!("Running pure tests without accessing Tangle");
    println!("#######################################");
    println!("\n");

    // BucketTransport is an in-memory storage that needs to be shared between all the users,
    // hence the Rc<RefCell<BucketTransport>>
    let transport = Rc::new(RefCell::new(transport));

<<<<<<< HEAD
    run_multi_branch_test(transport.clone(), "PURESEEDA").await;
    run_recovery_test(transport, "PURESEEDB").await;
=======
    run_single_branch_test(transport.clone(), "PURESEEDA").await;
    run_single_depth_test(transport.clone(), "PURESEEDB").await;
    run_multi_branch_test(transport.clone(), "PURESEEDC").await;
    run_recovery_single_branch_test(transport.clone(), "PURESEEDD").await;
    run_recovery_multi_branch_test(transport.clone(), "PURESEEDF").await;
    run_did_author_test(transport.clone()).await;
>>>>>>> 41b6d4c1
    println!("Done running pure tests without accessing Tangle");
    println!("#######################################");
}

async fn main_client() {
    // Parse env vars with a fallback
    let node_url = env::var("URL").unwrap_or_else(|_| "https://chrysalis-nodes.iota.org".to_string());

    let transport = Client::new_from_url(&node_url);

    println!("#######################################");
    println!("Running tests accessing Tangle via node {}", &node_url);
    println!("#######################################");
    println!("\n");

    run_multi_branch_test(transport.clone(), &new_seed()).await;
    run_recovery_single_branch_test(transport.clone(), &new_seed()).await;
    run_recovery_multi_branch_test(transport.clone(), &new_seed()).await;
    run_did_author_test(transport.clone()).await;
    println!("Done running tests accessing Tangle via node {}", &node_url);
    println!("#######################################");
}

fn new_seed() -> String {
    let alph9 = "ABCDEFGHIJKLMNOPQRSTUVWXYZ9";
    (0..10)
        .map(|_| alph9.chars().nth(rand::thread_rng().gen_range(0, 27)).unwrap())
        .collect::<String>()
}

#[tokio::main]
async fn main() {
    // Load or .env file, log message if we failed
    if dotenv::dotenv().is_err() {
        println!(".env file not found; copy and rename example.env to \".env\"");
    };

    match env::var("TRANSPORT").ok().as_deref() {
        Some("tangle") => main_client().await,
        Some("bucket") | None => main_pure().await,
        Some(other) => panic!("Unexpected TRANSPORT '{}'", other),
    }
}<|MERGE_RESOLUTION|>--- conflicted
+++ resolved
@@ -7,65 +7,33 @@
 use rand::Rng;
 
 use iota_streams::{
-<<<<<<< HEAD
-    app::transport::tangle::client::Client,
-    app_channels::api::tangle::Transport,
-    core::{
-        prelude::{
-            Rc,
-            RefCell,
-            String,
-        },
-        Result,
-=======
     app::transport::{
         tangle::client::Client,
         IdentityClient,
     },
-    app_channels::api::tangle::{
-        ChannelType,
-        Transport,
-    },
+    app_channels::api::tangle::Transport,
     core::prelude::{
         Rc,
         String,
->>>>>>> 41b6d4c1
     },
 };
 
 mod branching;
 
-<<<<<<< HEAD
 async fn run_recovery_test<T: Transport>(transport: T, seed: &str) {
     println!("\tRunning Recovery Test, seed: {}", seed);
     match branching::recovery::example(transport, seed).await {
         Err(err) => println!("Error in recovery test: {:?}", err),
         Ok(_) => println!("\tRecovery test completed!!"),
-=======
+    }
+    println!("#######################################");
+}
+
 async fn run_did_author_test<T: Transport + IdentityClient>(transport: T) {
     println!("\tRunning DID Test");
     match branching::did_author::example(transport).await {
         Err(err) => println!("Error in DID test: {:?}", err),
         Ok(_) => println!("\tDID test completed!!"),
-    }
-    println!("#######################################");
-}
-
-async fn run_recovery_single_branch_test<T: Transport>(transport: T, seed: &str) {
-    println!("\tRunning Recovery Test (single-branch), seed: {}", seed);
-    match branching::recovery::example(transport, ChannelType::SingleBranch, seed).await {
-        Err(err) => println!("Error in recovery (single-branch) test: {:?}", err),
-        Ok(_) => println!("\tRecovery test (single-branch) completed!!"),
-    }
-    println!("#######################################");
-}
-
-async fn run_recovery_multi_branch_test<T: Transport>(transport: T, seed: &str) {
-    println!("\tRunning Recovery Test (multi-branch), seed: {}", seed);
-    match branching::recovery::example(transport, ChannelType::MultiBranch, seed).await {
-        Err(err) => println!("Error in recovery (multi-branch) test: {:?}", err),
-        Ok(_) => println!("\tRecovery test (multi-branch) completed!!"),
->>>>>>> 41b6d4c1
     }
     println!("#######################################");
 }
@@ -79,20 +47,6 @@
     println!("#######################################");
 }
 
-<<<<<<< HEAD
-async fn run_main<T: Transport>(transport: T) -> Result<()> {
-    let seed3: &str = "SEEDMULTI9";
-    let seed4: &str = "SEEDRECOVERY";
-
-    run_multi_branch_test(transport.clone(), seed3).await;
-    run_recovery_test(transport, seed4).await;
-
-    Ok(())
-}
-
-#[allow(dead_code)]
-=======
->>>>>>> 41b6d4c1
 async fn main_pure() {
     let transport = iota_streams::app_channels::api::tangle::BucketTransport::new();
 
@@ -105,17 +59,8 @@
     // hence the Rc<RefCell<BucketTransport>>
     let transport = Rc::new(RefCell::new(transport));
 
-<<<<<<< HEAD
     run_multi_branch_test(transport.clone(), "PURESEEDA").await;
     run_recovery_test(transport, "PURESEEDB").await;
-=======
-    run_single_branch_test(transport.clone(), "PURESEEDA").await;
-    run_single_depth_test(transport.clone(), "PURESEEDB").await;
-    run_multi_branch_test(transport.clone(), "PURESEEDC").await;
-    run_recovery_single_branch_test(transport.clone(), "PURESEEDD").await;
-    run_recovery_multi_branch_test(transport.clone(), "PURESEEDF").await;
-    run_did_author_test(transport.clone()).await;
->>>>>>> 41b6d4c1
     println!("Done running pure tests without accessing Tangle");
     println!("#######################################");
 }
@@ -132,9 +77,8 @@
     println!("\n");
 
     run_multi_branch_test(transport.clone(), &new_seed()).await;
-    run_recovery_single_branch_test(transport.clone(), &new_seed()).await;
-    run_recovery_multi_branch_test(transport.clone(), &new_seed()).await;
-    run_did_author_test(transport.clone()).await;
+    run_recovery_test(transport.clone(), &new_seed()).await;
+    run_did_author_test(transport).await;
     println!("Done running tests accessing Tangle via node {}", &node_url);
     println!("#######################################");
 }
