--- conflicted
+++ resolved
@@ -31,70 +31,7 @@
 
 #[wasm_bindgen]
 pub struct Author {
-<<<<<<< HEAD
     author: Rc<RefCell<ApiAuthor<ClientWrap>>>,
-=======
-    author: ApiAuthor<ClientWrap>,
-}
-
-#[wasm_bindgen]
-pub struct AuthorMessage {
-    author: Author,
-    link: Address,
-    msg: Message,
-}
-
-
-#[wasm_bindgen]
-impl AuthorMessage {
-    fn new(author: ApiAuthor<ClientWrap>, link: Address, msg: Message) -> Self {
-        AuthorMessage { author: Author { author }, link, msg }
-    }
-
-    pub fn get_link(&self) -> Address {
-        let mut link = Address::new();
-        link.set_addr_id(self.link.addr_id());
-        link.set_msg_id(self.link.msg_id());
-        link
-    }
-}
-
-#[wasm_bindgen]
-pub struct AuthorResponse {
-    author: Author,
-    link: Address,
-    seq_link: Option<Address>
-}
-
-#[wasm_bindgen]
-impl AuthorResponse {
-    fn new(author: ApiAuthor<ClientWrap>, link: Address, seq_link: Option<Address>) -> Self {
-        AuthorResponse { author: Author { author }, link, seq_link }
-    }
-
-    pub fn get_link(&self) -> Address {
-        let mut link = Address::new();
-        link.set_addr_id(self.link.addr_id());
-        link.set_msg_id(self.link.msg_id());
-        link
-    }
-
-    pub fn get_seq_link(&self) -> Address {
-        if self.seq_link.is_some() {
-            let seq_link = self.seq_link.as_ref().unwrap();
-            let mut link = Address::new();
-            link.set_addr_id(seq_link.addr_id());
-            link.set_msg_id(seq_link.msg_id());
-            link
-        } else {
-            Address::new()
-        }
-    }
-
-    pub fn to_auth(self) -> Author {
-        self.author
-    }
->>>>>>> 4eb21cd6
 }
 
 #[wasm_bindgen]
@@ -128,6 +65,7 @@
     pub fn get_public_key(&self) -> Result<String> {
         Ok(hex::encode(self.author.borrow_mut().get_pk().to_bytes().to_vec()))
     }
+
 
     #[wasm_bindgen(catch)]
     pub async fn send_announce(self) -> Result<UserResponse> {
@@ -252,7 +190,6 @@
                 |_| Ok(())
             )
     }
-<<<<<<< HEAD
 
     #[wasm_bindgen(catch)]
     pub async fn sync_state(self) -> Result<()> {
@@ -273,38 +210,21 @@
         for msg in msgs {
             match msg.body {
                 MessageContent::SignedPacket {pk: pk, public_payload: p, masked_payload: m} => {
-                    payloads.push(Payload::new(
+                    payloads.push(Message::new(
                         Some(hex::encode(pk.to_bytes().to_vec())),
                     p.0,
                         m.0
                     ))
                 },
                 MessageContent::TaggedPacket {public_payload: p, masked_payload: m} => {
-                    payloads.push(Payload::new(None, p.0, m.0))
+                    payloads.push(Message::new(None, p.0, m.0))
                 },
-                _ => payloads.push(Payload::default())
+                _ => payloads.push(Message::default())
             }
         }
         Ok(payloads.into_iter().map(JsValue::from).collect())
     }
 
-=======
-    
-    #[wasm_bindgen(catch)]
-    pub async fn fetch_next_msgs(&self) -> Result<AuthorMessage> {
-        let unwrapped_msgs_vec = self.author.fetch_next_msgs().await;
-
-        let unwrappedMessage = unwrapped_msgs_vec.get(0).unwrap();
-
-        //MessageContent::TaggedPacket { public_payload: p, masked_payload: m, } => (p, m).into(),
-        let body: (_, Bytes, Bytes) = unwrappedMessage.body;
-        Ok(AuthorMessage::new(
-            self.author,
-            Address::from_string(unwrappedMessage.link.to_string()),
-            Message::new(body.0.to_string(), body.1.to_string())
-        ))
-    }
->>>>>>> 4eb21cd6
 
     /*
     // Keyload
@@ -350,7 +270,7 @@
     }
     // Fetching/Syncing
     // unwrapped_messages_t
-    
+
     // unwrapped_messages_t
     pub fn sync_state(&self) -> Result<String, JsValue> {
         Ok(seed.to_owned())
