// Rust
<<<<<<< HEAD
use alloc::{
    boxed::Box,
    format,
    string::{String, ToString},
    vec::Vec,
};
use core::fmt::{self, Debug, Formatter};
=======
use alloc::{boxed::Box, format, string::String, vec::Vec};
use core::fmt::{Debug, Formatter, Result as FormatResult};
>>>>>>> 35ea66f5

// 3rd-party
use anyhow::{anyhow, bail, ensure, Result};
use async_trait::async_trait;
use futures::{future, TryStreamExt};
use hashbrown::HashMap;
use rand::{rngs::StdRng, Rng, SeedableRng};

// IOTA
use crypto::keys::x25519;

// Streams
use lets::{
    address::{Address, AppAddr, MsgId},
    id::{Identifier, Identity, PermissionDuration, Permissioned, Psk, PskId},
    message::{
        ContentSizeof, ContentUnwrap, ContentWrap, Message as LetsMessage, PreparsedMessage, Topic, TransportMessage,
        HDF, PCF,
    },
    transport::Transport,
};
use spongos::{
    ddml::{
        commands::{sizeof, unwrap, wrap, Absorb, Commit, Mask, Squeeze},
        modifiers::External,
        types::{Mac, Maybe, NBytes, Size},
    },
    KeccakF1600, Spongos, SpongosRng,
};

// Local
use crate::{
    api::{
        cursor_store::{CursorStore, InnerCursorStore},
        message::Message,
        messages::Messages,
        send_response::SendResponse,
        user_builder::UserBuilder,
    },
    message::{announcement, keyload, message_types, signed_packet, subscription, tagged_packet, unsubscription},
};

const ANN_MESSAGE_NUM: usize = 0; // Announcement is always the first message of authors
const SUB_MESSAGE_NUM: usize = 0; // Subscription is always the first message of subscribers
const INIT_MESSAGE_NUM: usize = 1; // First non-reserved message number

#[derive(PartialEq, Eq, Default)]
struct State {
    /// Users' Identity information, contains keys and logic for signing and verification
    user_id: Option<Identity>,

    /// Address of the stream announcement message
    ///
    /// None if channel is not created or user is not subscribed.
    stream_address: Option<Address>,

    author_identifier: Option<Identifier>,

    /// Users' trusted public keys together with additional sequencing info: (msgid, seq_no) mapped
    /// by branch topic Vec.
    cursor_store: CursorStore,

    /// Mapping of trusted pre shared keys and identifiers
    psk_store: HashMap<PskId, Psk>,

    /// Mapping of exchange keys and identifiers
    exchange_keys: HashMap<Identifier, x25519::PublicKey>,

    spongos_store: HashMap<MsgId, Spongos>,

    base_branch: Topic,
}

pub struct User<T> {
    transport: T,

    state: State,
}

impl User<()> {
    pub fn builder() -> UserBuilder<()> {
        UserBuilder::new()
    }
}

impl<T> User<T> {
    pub(crate) fn new<Psks>(user_id: Option<Identity>, psks: Psks, transport: T) -> Self
    where
        Psks: IntoIterator<Item = (PskId, Psk)>,
    {
        let mut psk_store = HashMap::new();
        // Store any pre shared keys
        psks.into_iter().for_each(|(pskid, psk)| {
            psk_store.insert(pskid, psk);
        });

<<<<<<< HEAD
        if let Some(id) = user_id.as_ref() {
            exchange_keys.insert(id.to_identifier(), id._ke_sk().public_key());
        }
=======
        let mut exchange_keys = HashMap::new();
        // Store user exchange key
        exchange_keys.insert(user_id.to_identifier(), user_id._ke_sk().public_key());
>>>>>>> 35ea66f5

        Self {
            transport,
            state: State {
                user_id,
                cursor_store: CursorStore::new(),
                psk_store,
                exchange_keys,
                spongos_store: Default::default(),
                stream_address: None,
                author_identifier: None,
                base_branch: Default::default(),
            },
        }
    }

    /// User's identifier
    pub fn identifier(&self) -> Result<Identifier> {
        self.identity().map(|id| id.to_identifier())
    }

    /// User Identity
    fn identity(&self) -> Result<&Identity> {
        self.state
            .user_id
            .as_ref()
            .ok_or_else(|| anyhow!("User does not have a stored identity"))
    }

    /// User's cursor
<<<<<<< HEAD
    fn cursor(&self) -> Option<usize> {
        self.identifier()
            .ok()
            .and_then(|id| self.state.cursor_store.get_cursor(&id))
    }

    fn next_cursor(&self) -> Result<usize> {
        self.cursor()
=======
    fn cursor(&self, topic: &Topic) -> Option<usize> {
        self.state.cursor_store.get_cursor(topic, &self.identifier())
    }

    fn next_cursor(&self, topic: &Topic) -> Result<usize> {
        self.cursor(topic)
>>>>>>> 35ea66f5
            .map(|c| c + 1)
            .ok_or_else(|| anyhow!("User is not a publisher"))
    }

    pub(crate) fn base_branch(&self) -> &Topic {
        &self.state.base_branch
    }

    pub(crate) fn stream_address(&self) -> Option<Address> {
        self.state.stream_address
    }

    pub fn transport(&self) -> &T {
        &self.transport
    }
    pub fn transport_mut(&mut self) -> &mut T {
        &mut self.transport
    }

    pub fn topics(&self) -> impl Iterator<Item = &Topic> + ExactSizeIterator {
        self.state.cursor_store.topics()
    }

    pub(crate) fn cursors(&self) -> impl Iterator<Item = (Topic, Identifier, usize)> + '_ {
        self.state.cursor_store.cursors()
    }

    pub fn subscribers(&self) -> impl Iterator<Item = Identifier> + Clone + '_ {
        self.state.exchange_keys.keys().copied()
    }

    fn should_store_cursor(&self, topic: &Topic, subscriber: &Permissioned<Identifier>) -> bool {
        let no_tracked_cursor = !self
            .state
            .cursor_store
            .is_cursor_tracked(topic, subscriber.identifier());
        !subscriber.is_readonly() && no_tracked_cursor
    }

    pub fn add_subscriber(&mut self, subscriber: Identifier) -> bool {
        self.state
            .exchange_keys
            .insert(
                subscriber,
                subscriber
                    ._ke_pk()
                    .expect("subscriber must have an identifier from which an x25519 public key can be derived"),
            )
            .is_none()
    }

    pub fn remove_subscriber(&mut self, id: Identifier) -> bool {
        self.state.cursor_store.remove(&id) | self.state.exchange_keys.remove(&id).is_some()
    }

    pub fn add_psk(&mut self, psk: Psk) -> bool {
        self.state.psk_store.insert(psk.to_pskid(), psk).is_none()
    }

    pub fn remove_psk(&mut self, pskid: PskId) -> bool {
        self.state.psk_store.remove(&pskid).is_some()
    }

    /// Sets the anchor message link for a specified branch. If the branch does not exist, it is
    /// created
    fn set_anchor(&mut self, topic: &Topic, anchor: MsgId) -> Option<InnerCursorStore> {
        self.state.cursor_store.set_anchor(topic, anchor)
    }

    /// Sets the latest message link for a specified branch. If the branch does not exist, it is
    /// created
    fn set_latest_link(&mut self, topic: &Topic, latest_link: MsgId) -> Option<InnerCursorStore> {
        self.state.cursor_store.set_latest_link(topic, latest_link)
    }

    fn get_anchor(&self, topic: &Topic) -> Option<MsgId> {
        self.state.cursor_store.get_anchor(topic)
    }

    fn get_latest_link(&self, topic: &Topic) -> Option<MsgId> {
        self.state.cursor_store.get_latest_link(topic)
    }

    pub(crate) async fn handle_message(&mut self, address: Address, msg: TransportMessage) -> Result<Message> {
        let preparsed = msg.parse_header().await?;
        match preparsed.header().message_type() {
            message_types::ANNOUNCEMENT => self.handle_announcement(address, preparsed).await,
            message_types::SUBSCRIPTION => self.handle_subscription(address, preparsed).await,
            message_types::UNSUBSCRIPTION => self.handle_unsubscription(address, preparsed).await,
            message_types::KEYLOAD => self.handle_keyload(address, preparsed).await,
            message_types::SIGNED_PACKET => self.handle_signed_packet(address, preparsed).await,
            message_types::TAGGED_PACKET => self.handle_tagged_packet(address, preparsed).await,
            unknown => Err(anyhow!("unexpected message type {}", unknown)),
        }
    }

    /// Bind Subscriber to the channel announced
    /// in the message.
    async fn handle_announcement(&mut self, address: Address, preparsed: PreparsedMessage) -> Result<Message> {
        // Check Topic
        let topic = preparsed.header().topic().clone();
        let publisher = preparsed.header().publisher();
        let is_base_branch = self.state.stream_address.is_none();

        // Insert new branch into store
        self.state.cursor_store.new_branch(topic.clone());

        // If the topic of the announcement is not base branch the author cursor needs to be iterated
        // on the base branch
        if !is_base_branch {
            self.state
                .cursor_store
                .insert_cursor(&self.state.base_branch, publisher, preparsed.header().sequence());
        }

        // From the point of view of cursor tracking, the message exists, regardless of the validity or
        // accessibility to its content. Therefore we must update the cursor of the publisher before
        // handling the message
        self.state
            .cursor_store
            .insert_cursor(&topic, preparsed.header().publisher(), INIT_MESSAGE_NUM);

        // Unwrap message
        let announcement = announcement::Unwrap::default();
        let (message, spongos) = preparsed.unwrap(announcement).await?;

        // Store spongos
        self.state.spongos_store.insert(address.relative(), spongos);

        // Store message content into stores
        let author_id = message.payload().content().author_id();
        let author_ke_pk = message.payload().content().author_ke_pk();

        // Update branch links
        self.set_anchor(&topic, address.relative());
        self.set_latest_link(&topic, address.relative());
        self.state.author_identifier = Some(author_id);

        if is_base_branch {
            self.state.exchange_keys.insert(author_id, author_ke_pk);
            self.state.base_branch = topic;
            self.state.stream_address = Some(address);
        }

        Ok(Message::from_lets_message(address, message))
    }

    async fn handle_subscription(&mut self, address: Address, preparsed: PreparsedMessage) -> Result<Message> {
        // Cursor is not stored, as cursor is only tracked for subscribers with write permissions

        // Unwrap message
        let linked_msg_address = preparsed.header().linked_msg_address().ok_or_else(|| {
            anyhow!("subscription messages must contain the address of the message they are linked to in the header")
        })?;
        let mut linked_msg_spongos = {
            if let Some(spongos) = self.state.spongos_store.get(&linked_msg_address).copied() {
                // Spongos must be copied because wrapping mutates it
                spongos
            } else {
                return Ok(Message::orphan(address, preparsed));
            }
        };
        let user_ke_sk = &self.identity()?._ke_sk();
        let subscription = subscription::Unwrap::new(&mut linked_msg_spongos, user_ke_sk);
        let (message, _spongos) = preparsed.unwrap(subscription).await?;

        // Store spongos
        // Subscription messages are never stored in spongos to maintain consistency about the view of the
        // set of messages of the stream between all the subscribers and across stateless recovers

        // Store message content into stores
        let subscriber_identifier = message.payload().content().subscriber_identifier();
        let subscriber_ke_pk = message.payload().content().subscriber_ke_pk();
        self.state.exchange_keys.insert(subscriber_identifier, subscriber_ke_pk);

        Ok(Message::from_lets_message(address, message))
    }

    async fn handle_unsubscription(&mut self, address: Address, preparsed: PreparsedMessage) -> Result<Message> {
        // Cursor is not stored, as user is unsubscribing

        // Unwrap message
        let linked_msg_address = preparsed.header().linked_msg_address().ok_or_else(|| {
            anyhow!("signed packet messages must contain the address of the message they are linked to in the header")
        })?;
        let mut linked_msg_spongos = {
            if let Some(spongos) = self.state.spongos_store.get(&linked_msg_address) {
                // Spongos must be cloned because wrapping mutates it
                *spongos
            } else {
                return Ok(Message::orphan(address, preparsed));
            }
        };
        let unsubscription = unsubscription::Unwrap::new(&mut linked_msg_spongos);
        let (message, spongos) = preparsed.unwrap(unsubscription).await?;

        // Store spongos
        self.state.spongos_store.insert(address.relative(), spongos);

        // Store message content into stores
        self.remove_subscriber(message.payload().content().subscriber_identifier());

        Ok(Message::from_lets_message(address, message))
    }

    async fn handle_keyload(&mut self, address: Address, preparsed: PreparsedMessage) -> Result<Message> {
        // From the point of view of cursor tracking, the message exists, regardless of the validity or
        // accessibility to its content. Therefore we must update the cursor of the publisher before
        // handling the message
        self.state.cursor_store.insert_cursor(
            preparsed.header().topic(),
            preparsed.header().publisher(),
            preparsed.header().sequence(),
        );

        // Unwrap message
        let author_identifier = self.state.author_identifier.ok_or_else(|| {
            anyhow!("before receiving keyloads one must have received the announcement of a stream first")
        })?;
        self.stream_address()
            .ok_or_else(|| anyhow!("before handling a keyload one must have received a stream announcement first"))?;
        let prev_msg = preparsed
            .header()
            .linked_msg_address()
            .ok_or_else(|| anyhow!("a keyload must have a previously linked message"))?;
        let mut announcement_spongos = self
            .state
            .spongos_store
            .get(&prev_msg)
            .copied()
            .expect("a subscriber that has received an stream announcement must keep its spongos in store");

        // TODO: Remove Psk from Identity and Identifier, and manage it as a complementary permission
        let keyload = keyload::Unwrap::new(
            &mut announcement_spongos,
            self.state.user_id.as_ref(),
            author_identifier,
            &self.state.psk_store,
        );
        let (message, spongos) = preparsed.unwrap(keyload).await?;

        // Store spongos
        self.state.spongos_store.insert(address.relative(), spongos);

        // Store message content into stores
        for subscriber in &message.payload().content().subscribers {
            if self.should_store_cursor(&message.header().topic, subscriber) {
                self.state.cursor_store.insert_cursor(
                    &message.header().topic,
                    *subscriber.identifier(),
                    INIT_MESSAGE_NUM,
                );
            }
        }

        // Have to make message before setting branch links due to immutable borrow in keyload::unwrap
        let final_message = Message::from_lets_message(address, message);
        // Update branch links
        self.set_latest_link(&final_message.header().topic, address.relative());
        Ok(final_message)
    }

    async fn handle_signed_packet(&mut self, address: Address, preparsed: PreparsedMessage) -> Result<Message> {
        // Retrieve the topic from header
        let topic = preparsed.header().topic().clone();

        // From the point of view of cursor tracking, the message exists, regardless of the validity or
        // accessibility to its content. Therefore we must update the cursor of the publisher before
        // handling the message
        self.state.cursor_store.insert_cursor(
            preparsed.header().topic(),
            preparsed.header().publisher(),
            preparsed.header().sequence(),
        );

        // Unwrap message
        let linked_msg_address = preparsed.header().linked_msg_address().ok_or_else(|| {
            anyhow!("signed packet messages must contain the address of the message they are linked to in the header")
        })?;
        let mut linked_msg_spongos = {
            if let Some(spongos) = self.state.spongos_store.get(&linked_msg_address).copied() {
                // Spongos must be copied because wrapping mutates it
                spongos
            } else {
                return Ok(Message::orphan(address, preparsed));
            }
        };
        let signed_packet = signed_packet::Unwrap::new(&mut linked_msg_spongos);
        let (message, spongos) = preparsed.unwrap(signed_packet).await?;

        // Store spongos
        self.state.spongos_store.insert(address.relative(), spongos);

        // Store message content into stores
        self.set_latest_link(&topic, address.relative());
        Ok(Message::from_lets_message(address, message))
    }

    async fn handle_tagged_packet(&mut self, address: Address, preparsed: PreparsedMessage) -> Result<Message> {
        // Retrieve the topic from header
        let topic = preparsed.header().topic().clone();

        // From the point of view of cursor tracking, the message exists, regardless of the validity or
        // accessibility to its content. Therefore we must update the cursor of the publisher before
        // handling the message
        self.state.cursor_store.insert_cursor(
            preparsed.header().topic(),
            preparsed.header().publisher(),
            preparsed.header().sequence(),
        );

        // Unwrap message
        let linked_msg_address = preparsed.header().linked_msg_address().ok_or_else(|| {
            anyhow!("signed packet messages must contain the address of the message they are linked to in the header")
        })?;
        let mut linked_msg_spongos = {
            if let Some(spongos) = self.state.spongos_store.get(&linked_msg_address).copied() {
                // Spongos must be copied because wrapping mutates it
                spongos
            } else {
                return Ok(Message::orphan(address, preparsed));
            }
        };
        let tagged_packet = tagged_packet::Unwrap::new(&mut linked_msg_spongos);
        let (message, spongos) = preparsed.unwrap(tagged_packet).await?;

        // Store spongos
        self.state.spongos_store.insert(address.relative(), spongos);

        // Store message content into stores
        self.set_latest_link(&topic, address.relative());

        Ok(Message::from_lets_message(address, message))
    }

    pub async fn backup<P>(&mut self, pwd: P) -> Result<Vec<u8>>
    where
        P: AsRef<[u8]>,
    {
        let mut ctx = sizeof::Context::new();
        ctx.sizeof(&self.state).await?;
        let buf_size = ctx.finalize() + 32; // State + Mac Size

        let mut buf = vec![0; buf_size];

        let mut ctx = wrap::Context::new(&mut buf[..]);
        let key: [u8; 32] = SpongosRng::<KeccakF1600>::new(pwd).gen();
        ctx.absorb(External::new(&NBytes::new(key)))?
            .commit()?
            .squeeze(&Mac::new(32))?;
        ctx.wrap(&mut self.state).await?;
        assert!(
            ctx.stream().is_empty(),
            "Missmatch between buffer size expected by SizeOf ({buf_size}) and actual size of Wrap ({})",
            ctx.stream().len()
        );

        Ok(buf)
    }

    pub async fn restore<B, P>(backup: B, pwd: P, transport: T) -> Result<Self>
    where
        P: AsRef<[u8]>,
        B: AsRef<[u8]>,
    {
        let mut ctx = unwrap::Context::new(backup.as_ref());
        let key: [u8; 32] = SpongosRng::<KeccakF1600>::new(pwd).gen();
        ctx.absorb(External::new(&NBytes::new(key)))?
            .commit()?
            .squeeze(&Mac::new(32))?;
        let mut state = State::default();
        ctx.unwrap(&mut state).await?;
        Ok(User { transport, state })
    }
}

impl<T> User<T>
where
    T: for<'a> Transport<'a, Msg = TransportMessage>,
{
    pub async fn receive_message(&mut self, address: Address) -> Result<Message>
    where
        T: for<'a> Transport<'a, Msg = TransportMessage>,
    {
        let msg = self.transport.recv_message(address).await?;
        self.handle_message(address, msg).await
    }

    /// Start a [`Messages`] stream to traverse the channel messages
    ///
    /// See the documentation in [`Messages`] for more details and examples.
    pub fn messages(&mut self) -> Messages<T> {
        Messages::new(self)
    }

    /// Iteratively fetches all the next messages until internal state has caught up
    ///
    /// If succeeded, returns the number of messages advanced.
    pub async fn sync(&mut self) -> Result<usize> {
        // ignoring the result is sound as Drain::Error is Infallible
        self.messages().try_fold(0, |n, _| future::ok(n + 1)).await
    }

    /// Iteratively fetches all the pending messages from the transport
    ///
    /// Return a vector with all the messages collected. This is a convenience
    /// method around the [`Messages`] stream. Check out its docs for more
    /// advanced usages.
    pub async fn fetch_next_messages(&mut self) -> Result<Vec<Message>> {
        self.messages().try_collect().await
    }
}

impl<T, TSR> User<T>
where
    T: for<'a> Transport<'a, Msg = TransportMessage, SendResponse = TSR>,
{
    /// Prepare channel Announcement message.
    pub async fn create_stream<Top: Into<Topic>>(&mut self, topic: Top) -> Result<SendResponse<TSR>> {
        // Check conditions
        if let Some(appaddr) = self.stream_address() {
            bail!(
                "Cannot create a channel, user is already registered to channel {}",
                appaddr
            );
        }
        let user_id = self.identity()?;

        // Convert topic
        let topic = topic.into();

        // Generate stream address
<<<<<<< HEAD
        let stream_base_address = AppAddr::gen(self.identifier()?, stream_idx);
        let stream_rel_address = MsgId::gen(stream_base_address, self.identifier()?, INIT_MESSAGE_NUM);
=======
        let stream_base_address = AppAddr::gen(self.identifier(), &topic);
        let stream_rel_address = MsgId::gen(stream_base_address, self.identifier(), &topic, INIT_MESSAGE_NUM);
>>>>>>> 35ea66f5
        let stream_address = Address::new(stream_base_address, stream_rel_address);

        // Commit Author Identifier and Stream Address to store
        self.state.stream_address = Some(stream_address);
        self.state.author_identifier = Some(self.identifier());
        self.state.base_branch = topic.clone();

        // Insert the base branch into store
        self.state.cursor_store.new_branch(topic.clone());

        // Create Base Branch
        self.new_branch(topic).await
    }

    /// Prepare new branch Announcement message
    pub async fn new_branch<Top: Into<Topic>>(&mut self, topic: Top) -> Result<SendResponse<TSR>> {
        // Check conditions
        let stream_address = self
            .stream_address()
            .ok_or_else(|| anyhow!("before starting a new branch, the stream must be created"))?;

        // Check Topic
        let topic: Topic = topic.into();
        let base_branch = self.base_branch().clone();
        let is_base_branch = topic.eq(&base_branch);

        // Update own's cursor
        let (user_cursor, address, topic) = if is_base_branch {
            (ANN_MESSAGE_NUM, stream_address, base_branch.clone())
        } else {
            let cursor = self
                .next_cursor(&base_branch)
                .map_err(|_| anyhow!("No cursor found in base branch"))?;
            let msgid = MsgId::gen(stream_address.base(), self.identifier(), &base_branch, cursor);
            let address = Address::new(stream_address.base(), msgid);
            (cursor, address, topic)
        };

        // Prepare HDF and PCF
<<<<<<< HEAD
        let header = HDF::new(message_types::ANNOUNCEMENT, ANN_MESSAGE_NUM, self.identifier()?)?;
        let content = PCF::new_final_frame().with_content(announcement::Wrap::new(user_id));
=======
        let header = HDF::new(
            message_types::ANNOUNCEMENT,
            user_cursor,
            self.identifier(),
            topic.clone(),
        )?;
        let content = PCF::new_final_frame().with_content(announcement::Wrap::new(&self.state.user_id));
>>>>>>> 35ea66f5

        // Wrap message
        let (transport_msg, spongos) = LetsMessage::new(header, content).wrap().await?;

        // Attempt to send message
        ensure!(
            self.transport.recv_message(address).await.is_err(),
            anyhow!("stream with address '{}' already exists", address)
        );
        let send_response = self.transport.send_message(address, transport_msg).await?;

        // If the branch has not been created yet, create it
        if !is_base_branch {
            self.state.cursor_store.new_branch(topic.clone());
            self.state
                .cursor_store
                .insert_cursor(&base_branch, self.identifier(), self.next_cursor(&base_branch)?);
        }

        // If message has been sent successfully, commit message to stores
<<<<<<< HEAD
        self.state.stream_address = Some(stream_address);
        self.state.author_identifier = Some(self.identifier()?);
        self.state
            .cursor_store
            .insert_cursor(self.identifier()?, INIT_MESSAGE_NUM);
        self.state.spongos_store.insert(stream_address.relative(), spongos);
        Ok(SendResponse::new(stream_address, send_response))
=======
        self.state
            .cursor_store
            .insert_cursor(&topic, self.identifier(), INIT_MESSAGE_NUM);
        self.state.spongos_store.insert(address.relative(), spongos);

        // Update branch links
        self.set_anchor(&topic, address.relative());
        self.set_latest_link(&topic, address.relative());
        Ok(SendResponse::new(address, send_response))
>>>>>>> 35ea66f5
    }

    /// Prepare Subscribe message.
    pub async fn subscribe(&mut self) -> Result<SendResponse<TSR>> {
        // Check conditions
        let stream_address = self
            .stream_address()
            .ok_or_else(|| anyhow!("before subscribing one must receive the announcement of a stream first"))?;
        // Get base branch topic
        let base_branch = self.base_branch().clone();
        // Link message to channel announcement
        let link_to = self
            .get_anchor(&base_branch)
            .ok_or_else(|| anyhow!("No anchor found in branch <{}>", base_branch))?;

<<<<<<< HEAD
        let user_id = self.identity()?;
        let rel_address = MsgId::gen(stream_address.base(), self.identifier()?, SUB_MESSAGE_NUM);
=======
        let rel_address = MsgId::gen(stream_address.base(), self.identifier(), &base_branch, SUB_MESSAGE_NUM);
>>>>>>> 35ea66f5

        // Prepare HDF and PCF
        // Spongos must be copied because wrapping mutates it
        let mut linked_msg_spongos = self
            .state
            .spongos_store
            .get(&link_to)
            .copied()
            .ok_or_else(|| anyhow!("message '{}' not found in spongos store", link_to))?;
        let unsubscribe_key = StdRng::from_entropy().gen();
        let author_ke_pk = self
            .state
            .author_identifier
            .and_then(|author_id| self.state.exchange_keys.get(&author_id))
            .expect("a user that already have an stream address must know the author identifier");
        let content = PCF::new_final_frame().with_content(subscription::Wrap::new(
            &mut linked_msg_spongos,
            unsubscribe_key,
            user_id,
            author_ke_pk,
        ));
<<<<<<< HEAD
        let header = HDF::new(message_types::SUBSCRIPTION, SUB_MESSAGE_NUM, self.identifier()?)?
            .with_linked_msg_address(link_to);
=======
        let header = HDF::new(
            message_types::SUBSCRIPTION,
            SUB_MESSAGE_NUM,
            self.identifier(),
            base_branch,
        )?
        .with_linked_msg_address(link_to);
>>>>>>> 35ea66f5

        // Wrap message
        let (transport_msg, _spongos) = LetsMessage::new(header, content).wrap().await?;

        // Attempt to send message
        let message_address = Address::new(stream_address.base(), rel_address);
        ensure!(
            self.transport.recv_message(message_address).await.is_err(),
            anyhow!("there's already a message with address '{}'", message_address)
        );
        let send_response = self.transport.send_message(message_address, transport_msg).await?;

        // If message has been sent successfully, commit message to stores
        // - Subscription messages are not stored in the cursor store
        // - Subscription messages are never stored in spongos to maintain consistency about the view of the
        // set of messages of the stream between all the subscribers and across stateless recovers
        Ok(SendResponse::new(message_address, send_response))
    }

    pub async fn unsubscribe(&mut self) -> Result<SendResponse<TSR>> {
        // Check conditions
        let stream_address = self.stream_address().ok_or_else(|| {
            anyhow!("before sending a subscription one must receive the announcement of a stream first")
        })?;
        // Get base branch topic
        let base_branch = self.base_branch().clone();
        // Link message to channel announcement
        let link_to = self
            .get_anchor(&base_branch)
            .ok_or_else(|| anyhow!("No anchor found in branch <{}>", base_branch))?;

        let user_id = self.identity()?;
        // Update own's cursor
<<<<<<< HEAD
        let new_cursor = self.next_cursor()?;
        let rel_address = MsgId::gen(stream_address.base(), self.identifier()?, new_cursor);
=======
        let new_cursor = self.next_cursor(&base_branch)?;
        let rel_address = MsgId::gen(stream_address.base(), self.identifier(), &base_branch, new_cursor);
>>>>>>> 35ea66f5

        // Prepare HDF and PCF
        // Spongos must be copied because wrapping mutates it
        let mut linked_msg_spongos = self
            .state
            .spongos_store
            .get(&link_to)
            .copied()
            .ok_or_else(|| anyhow!("message '{}' not found in spongos store", link_to))?;
<<<<<<< HEAD
        let content = PCF::new_final_frame().with_content(unsubscription::Wrap::new(&mut linked_msg_spongos, user_id));
        let header =
            HDF::new(message_types::UNSUBSCRIPTION, new_cursor, self.identifier()?)?.with_linked_msg_address(link_to);
=======
        let content = PCF::new_final_frame()
            .with_content(unsubscription::Wrap::new(&mut linked_msg_spongos, &self.state.user_id));
        let header = HDF::new(
            message_types::UNSUBSCRIPTION,
            new_cursor,
            self.identifier(),
            base_branch.clone(),
        )?
        .with_linked_msg_address(link_to);
>>>>>>> 35ea66f5

        // Wrap message
        let (transport_msg, spongos) = LetsMessage::new(header, content).wrap().await?;

        // Attempt to send message
        let message_address = Address::new(stream_address.base(), rel_address);
        ensure!(
            self.transport.recv_message(message_address).await.is_err(),
            anyhow!("there's already a message with address '{}'", message_address)
        );
        let send_response = self.transport.send_message(message_address, transport_msg).await?;

        // If message has been sent successfully, commit message to stores
<<<<<<< HEAD
        self.state.cursor_store.insert_cursor(self.identifier()?, new_cursor);
=======
        self.state
            .cursor_store
            .insert_cursor(&base_branch, self.identifier(), new_cursor);
>>>>>>> 35ea66f5
        self.state.spongos_store.insert(rel_address, spongos);
        Ok(SendResponse::new(message_address, send_response))
    }

    pub async fn send_keyload<'a, Subscribers, Psks, Top>(
        &mut self,
        topic: Top,
        subscribers: Subscribers,
        psk_ids: Psks,
    ) -> Result<SendResponse<TSR>>
    where
        Subscribers: IntoIterator<Item = Permissioned<Identifier>> + Clone,
        Top: Into<Topic>,
        Psks: IntoIterator<Item = PskId>,
    {
        // Check conditions
        let stream_address = self
            .stream_address()
            .ok_or_else(|| anyhow!("before sending a keyload one must create a stream first"))?;

<<<<<<< HEAD
        let user_id = self.identity()?;
        // Update own's cursor
        let new_cursor = self.next_cursor()?;
        let rel_address = MsgId::gen(stream_address.base(), self.identifier()?, new_cursor);
=======
        // Check Topic
        let topic = topic.into();
        // Link message to anchor in branch
        let link_to = self
            .get_anchor(&topic)
            .ok_or_else(|| anyhow!("No anchor found in branch <{}>", topic))?;

        // Update own's cursor
        let new_cursor = self.next_cursor(&topic)?;
        let rel_address = MsgId::gen(stream_address.base(), self.identifier(), &topic, new_cursor);
>>>>>>> 35ea66f5

        // Prepare HDF and PCF
        let mut linked_msg_spongos = self
            .state
            .spongos_store
            .get(&link_to)
            .copied()
            .expect("a subscriber that has received an stream announcement must keep its spongos in store");

        let mut rng = StdRng::from_entropy();
        let encryption_key = rng.gen();
        let nonce = rng.gen();
        let subscribers_with_keys = subscribers
            .clone()
            .into_iter()
            .map(|subscriber| {
                Ok((
                    subscriber,
                    self.state
                        .exchange_keys
                        .get(subscriber.identifier())
                        .ok_or_else(|| anyhow!("unknown subscriber '{}'", subscriber.identifier()))?,
                ))
            })
            .collect::<Result<Vec<(_, _)>>>()?; // collect to handle possible error
        let psk_ids_with_psks = psk_ids
            .into_iter()
            .map(|pskid| {
                Ok((
                    pskid,
                    self.state
                        .psk_store
                        .get(&pskid)
                        .ok_or_else(|| anyhow!("unkown psk '{:?}'", pskid))?,
                ))
            })
            .collect::<Result<Vec<(_, _)>>>()?; // collect to handle possible error
        let content = PCF::new_final_frame().with_content(keyload::Wrap::new(
            &mut linked_msg_spongos,
            &subscribers_with_keys,
            &psk_ids_with_psks,
            encryption_key,
            nonce,
            user_id,
        ));
<<<<<<< HEAD
        let header = HDF::new(message_types::KEYLOAD, new_cursor, self.identifier()?)?.with_linked_msg_address(link_to);
=======
        let header = HDF::new(message_types::KEYLOAD, new_cursor, self.identifier(), topic.clone())?
            .with_linked_msg_address(link_to);
>>>>>>> 35ea66f5

        // Wrap message
        let (transport_msg, spongos) = LetsMessage::new(header, content).wrap().await?;

        // Attempt to send message
        let message_address = Address::new(stream_address.base(), rel_address);
        ensure!(
            self.transport.recv_message(message_address).await.is_err(),
            anyhow!("there's already a message with address '{}'", message_address)
        );
        let send_response = self.transport.send_message(message_address, transport_msg).await?;

        // If message has been sent successfully, commit message to stores
        for subscriber in subscribers {
            if self.should_store_cursor(&topic, &subscriber) {
                self.state
                    .cursor_store
                    .insert_cursor(&topic, *subscriber.identifier(), INIT_MESSAGE_NUM);
            }
        }
<<<<<<< HEAD
        self.state.cursor_store.insert_cursor(self.identifier()?, new_cursor);
=======
        self.state
            .cursor_store
            .insert_cursor(&topic, self.identifier(), new_cursor);
>>>>>>> 35ea66f5
        self.state.spongos_store.insert(rel_address, spongos);
        // Update Branch Links
        self.set_latest_link(&topic, message_address.relative());
        Ok(SendResponse::new(message_address, send_response))
    }

    pub async fn send_keyload_for_all<Top>(&mut self, topic: Top) -> Result<SendResponse<TSR>>
    where
        Top: Into<Topic>,
    {
        let psks: Vec<PskId> = self.state.psk_store.keys().copied().collect();
        let subscribers: Vec<Permissioned<Identifier>> = self.subscribers().map(Permissioned::Read).collect();
        self.send_keyload(
            topic,
            // Alas, must collect to release the &self immutable borrow
            subscribers,
            psks,
        )
        .await
    }

    pub async fn send_keyload_for_all_rw<Top>(&mut self, topic: Top) -> Result<SendResponse<TSR>>
    where
        Top: Into<Topic>,
    {
        let psks: Vec<PskId> = self.state.psk_store.keys().copied().collect();
        let subscribers: Vec<Permissioned<Identifier>> = self
            .subscribers()
            .map(|s| Permissioned::ReadWrite(s, PermissionDuration::Perpetual))
            .collect();
        self.send_keyload(
            topic,
            // Alas, must collect to release the &self immutable borrow
            subscribers,
            psks,
        )
        .await
    }

    pub async fn send_signed_packet<P, M, Top>(
        &mut self,
        topic: Top,
        public_payload: P,
        masked_payload: M,
    ) -> Result<SendResponse<TSR>>
    where
        M: AsRef<[u8]>,
        P: AsRef<[u8]>,
        Top: Into<Topic>,
    {
        // Check conditions
        let stream_address = self.stream_address().ok_or_else(|| {
            anyhow!("before sending a signed packet one must receive the announcement of a stream first")
        })?;

        // Check Topic
        let topic = topic.into();
        // Link message to latest message in branch
        let link_to = self
            .get_latest_link(&topic)
            .ok_or_else(|| anyhow!("No latest link found in branch <{}>", topic))?;

        // Update own's cursor
<<<<<<< HEAD
        let new_cursor = self.next_cursor()?;
        let rel_address = MsgId::gen(stream_address.base(), self.identifier()?, new_cursor);
=======
        let new_cursor = self.next_cursor(&topic)?;
        let rel_address = MsgId::gen(stream_address.base(), self.identifier(), &topic, new_cursor);
>>>>>>> 35ea66f5

        // Prepare HDF and PCF
        // Spongos must be copied because wrapping mutates it
        let mut linked_msg_spongos = self
            .state
            .spongos_store
            .get(&link_to)
            .copied()
            .ok_or_else(|| anyhow!("message '{}' not found in spongos store", link_to))?;
        let content = PCF::new_final_frame().with_content(signed_packet::Wrap::new(
            &mut linked_msg_spongos,
            self.identity()?,
            public_payload.as_ref(),
            masked_payload.as_ref(),
        ));
<<<<<<< HEAD
        let header =
            HDF::new(message_types::SIGNED_PACKET, new_cursor, self.identifier()?)?.with_linked_msg_address(link_to);
=======
        let header = HDF::new(
            message_types::SIGNED_PACKET,
            new_cursor,
            self.identifier(),
            topic.clone(),
        )?
        .with_linked_msg_address(link_to);
>>>>>>> 35ea66f5

        // Wrap message
        let (transport_msg, spongos) = LetsMessage::new(header, content).wrap().await?;

        // Attempt to send message
        let message_address = Address::new(stream_address.base(), rel_address);
        ensure!(
            self.transport.recv_message(message_address).await.is_err(),
            anyhow!("there's already a message with address '{}'", message_address)
        );
        let send_response = self.transport.send_message(message_address, transport_msg).await?;

        // If message has been sent successfully, commit message to stores
<<<<<<< HEAD
        self.state.cursor_store.insert_cursor(self.identifier()?, new_cursor);
=======
        self.state
            .cursor_store
            .insert_cursor(&topic, self.identifier(), new_cursor);
>>>>>>> 35ea66f5
        self.state.spongos_store.insert(rel_address, spongos);
        // Update Branch Links
        self.set_latest_link(&topic, message_address.relative());
        Ok(SendResponse::new(message_address, send_response))
    }

    pub async fn send_tagged_packet<P, M, Top>(
        &mut self,
        topic: Top,
        public_payload: P,
        masked_payload: M,
    ) -> Result<SendResponse<TSR>>
    where
        M: AsRef<[u8]>,
        P: AsRef<[u8]>,
        Top: Into<Topic>,
    {
        // Check conditions
        let stream_address = self.stream_address().ok_or_else(|| {
            anyhow!("before sending a tagged packet one must receive the announcement of a stream first")
        })?;

        // Check Topic
        let topic = topic.into();
        // Link message to latest message in branch
        let link_to = self
            .get_latest_link(&topic)
            .ok_or_else(|| anyhow!("No latest link found in branch <{}>", topic))?;

        // Update own's cursor
<<<<<<< HEAD
        let new_cursor = self.next_cursor()?;
        let rel_address = MsgId::gen(stream_address.base(), self.identifier()?, new_cursor);
=======
        let new_cursor = self.next_cursor(&topic)?;
        let rel_address = MsgId::gen(stream_address.base(), self.identifier(), &topic, new_cursor);
>>>>>>> 35ea66f5

        // Prepare HDF and PCF
        // Spongos must be copied because wrapping mutates it
        let mut linked_msg_spongos = self
            .state
            .spongos_store
            .get(&link_to)
            .copied()
            .ok_or_else(|| anyhow!("message '{}' not found in spongos store", link_to))?;
        let content = PCF::new_final_frame().with_content(tagged_packet::Wrap::new(
            &mut linked_msg_spongos,
            public_payload.as_ref(),
            masked_payload.as_ref(),
        ));
<<<<<<< HEAD
        let header =
            HDF::new(message_types::TAGGED_PACKET, new_cursor, self.identifier()?)?.with_linked_msg_address(link_to);
=======
        let header = HDF::new(
            message_types::TAGGED_PACKET,
            new_cursor,
            self.identifier(),
            topic.clone(),
        )?
        .with_linked_msg_address(link_to);
>>>>>>> 35ea66f5

        // Wrap message
        let (transport_msg, spongos) = LetsMessage::new(header, content).wrap().await?;

        // Attempt to send message
        let message_address = Address::new(stream_address.base(), rel_address);
        ensure!(
            self.transport.recv_message(message_address).await.is_err(),
            anyhow!("there's already a message with address '{}'", message_address)
        );
        let send_response = self.transport.send_message(message_address, transport_msg).await?;

        // If message has been sent successfully, commit message to stores
<<<<<<< HEAD
        self.state.cursor_store.insert_cursor(self.identifier()?, new_cursor);
=======
        self.state
            .cursor_store
            .insert_cursor(&topic, self.identifier(), new_cursor);
>>>>>>> 35ea66f5
        self.state.spongos_store.insert(rel_address, spongos);
        // Update Branch Links
        self.set_latest_link(&topic, rel_address);
        Ok(SendResponse::new(message_address, send_response))
    }
}

#[async_trait(?Send)]
impl ContentSizeof<State> for sizeof::Context {
    async fn sizeof(&mut self, user_state: &State) -> Result<&mut Self> {
        self.mask(Maybe::new(user_state.user_id.as_ref()))?
            .mask(Maybe::new(user_state.stream_address.as_ref()))?
            .mask(Maybe::new(user_state.author_identifier.as_ref()))?
            .mask(&user_state.base_branch)?;

        let amount_spongos = user_state.spongos_store.len();
        self.mask(Size::new(amount_spongos))?;
        for (address, spongos) in &user_state.spongos_store {
            self.mask(address)?.mask(spongos)?;
        }

        let topics = user_state.cursor_store.topics();
        let amount_topics = topics.len();
        self.mask(Size::new(amount_topics))?;

        for topic in topics {
            self.mask(topic)?;
            let anchor = user_state
                .cursor_store
                .get_anchor(topic)
                .ok_or_else(|| anyhow!("No anchor found in branch <{}>", topic))?;
            let latest_link = user_state
                .cursor_store
                .get_latest_link(topic)
                .ok_or_else(|| anyhow!("No latest link found in branch <{}>", topic))?;
            self.mask(&anchor)?.mask(&latest_link)?;

            let cursors: Vec<(Topic, Identifier, usize)> = user_state
                .cursor_store
                .cursors()
                .filter(|(t, _, _)| t.eq(topic))
                .collect();
            let amount_cursors = cursors.len();
            self.mask(Size::new(amount_cursors))?;
            for (_, subscriber, cursor) in cursors {
                self.mask(&subscriber)?.mask(Size::new(cursor))?;
            }
        }

        let keys = &user_state.exchange_keys;
        let amount_keys = keys.len();
        self.mask(Size::new(amount_keys))?;
        for (subscriber, ke_pk) in keys {
            self.mask(subscriber)?.mask(ke_pk)?;
        }

        let psks = user_state.psk_store.iter();
        let amount_psks = psks.len();
        self.mask(Size::new(amount_psks))?;
        for (pskid, psk) in psks {
            self.mask(pskid)?.mask(psk)?;
        }

        self.commit()?.squeeze(Mac::new(32))?;
        Ok(self)
    }
}

#[async_trait(?Send)]
impl<'a> ContentWrap<State> for wrap::Context<&'a mut [u8]> {
    async fn wrap(&mut self, user_state: &mut State) -> Result<&mut Self> {
        self.mask(Maybe::new(user_state.user_id.as_ref()))?
            .mask(Maybe::new(user_state.stream_address.as_ref()))?
            .mask(Maybe::new(user_state.author_identifier.as_ref()))?
            .mask(&user_state.base_branch)?;

        let amount_spongos = user_state.spongos_store.len();
        self.mask(Size::new(amount_spongos))?;
        for (address, spongos) in &user_state.spongos_store {
            self.mask(address)?.mask(spongos)?;
        }

        let topics = user_state.cursor_store.topics();
        let amount_topics = topics.len();
        self.mask(Size::new(amount_topics))?;

        for topic in topics {
            self.mask(topic)?;
            let anchor = user_state
                .cursor_store
                .get_anchor(topic)
                .ok_or_else(|| anyhow!("No anchor found in branch <{}>", topic))?;
            let latest_link = user_state
                .cursor_store
                .get_latest_link(topic)
                .ok_or_else(|| anyhow!("No latest link found in branch <{}>", topic))?;
            self.mask(&anchor)?.mask(&latest_link)?;

            let cursors: Vec<(Topic, Identifier, usize)> = user_state
                .cursor_store
                .cursors()
                .filter(|(t, _, _)| t.eq(topic))
                .collect();
            let amount_cursors = cursors.len();
            self.mask(Size::new(amount_cursors))?;
            for (_, subscriber, cursor) in cursors {
                self.mask(&subscriber)?.mask(Size::new(cursor))?;
            }
        }

        let keys = &user_state.exchange_keys;
        let amount_keys = keys.len();
        self.mask(Size::new(amount_keys))?;
        for (subscriber, ke_pk) in keys {
            self.mask(subscriber)?.mask(ke_pk)?;
        }

        let psks = user_state.psk_store.iter();
        let amount_psks = psks.len();
        self.mask(Size::new(amount_psks))?;
        for (pskid, psk) in psks {
            self.mask(pskid)?.mask(psk)?;
        }

        self.commit()?.squeeze(Mac::new(32))?;
        Ok(self)
    }
}

#[async_trait(?Send)]
impl<'a> ContentUnwrap<State> for unwrap::Context<&'a [u8]> {
    async fn unwrap(&mut self, user_state: &mut State) -> Result<&mut Self> {
        self.mask(Maybe::new(&mut user_state.user_id))?
            .mask(Maybe::new(&mut user_state.stream_address))?
            .mask(Maybe::new(&mut user_state.author_identifier))?
            .mask(&mut user_state.base_branch)?;

        let mut amount_spongos = Size::default();
        self.mask(&mut amount_spongos)?;
        for _ in 0..amount_spongos.inner() {
            let mut address = MsgId::default();
            let mut spongos = Spongos::default();
            self.mask(&mut address)?.mask(&mut spongos)?;
            user_state.spongos_store.insert(address, spongos);
        }

        let mut amount_topics = Size::default();
        self.mask(&mut amount_topics)?;

        for _ in 0..amount_topics.inner() {
            let mut topic = Topic::default();
            self.mask(&mut topic)?;
            let mut anchor = MsgId::default();
            let mut latest_link = MsgId::default();
            self.mask(&mut anchor)?.mask(&mut latest_link)?;

            user_state.cursor_store.set_anchor(&topic, anchor);
            user_state.cursor_store.set_latest_link(&topic, latest_link);

            let mut amount_cursors = Size::default();
            self.mask(&mut amount_cursors)?;
            for _ in 0..amount_cursors.inner() {
                let mut subscriber = Identifier::default();
                let mut cursor = Size::default();
                self.mask(&mut subscriber)?.mask(&mut cursor)?;
                user_state
                    .cursor_store
                    .insert_cursor(&topic, subscriber, cursor.inner());
            }
        }

        let mut amount_keys = Size::default();
        self.mask(&mut amount_keys)?;
        for _ in 0..amount_keys.inner() {
            let mut subscriber = Identifier::default();
            let mut key = x25519::PublicKey::from_bytes([0; x25519::PUBLIC_KEY_LENGTH]);
            self.mask(&mut subscriber)?.mask(&mut key)?;
            user_state.exchange_keys.insert(subscriber, key);
        }

        let mut amount_psks = Size::default();
        self.mask(&mut amount_psks)?;
        for _ in 0..amount_psks.inner() {
            let mut pskid = PskId::default();
            let mut psk = Psk::default();
            self.mask(&mut pskid)?.mask(&mut psk)?;
            user_state.psk_store.insert(pskid, psk);
        }

        self.commit()?.squeeze(Mac::new(32))?;
        Ok(self)
    }
}

impl<T> Debug for User<T> {
    fn fmt(&self, f: &mut Formatter<'_>) -> FormatResult {
        write!(
            f,
<<<<<<< HEAD
            "\n* identifier: <{}>\n{:?}\n* PSKs: \n{}\n* messages:\n{}\n",
            match self.identifier() {
                Ok(id) => id.to_string(),
                Err(_) => "User has no Identifier".to_string(),
            },
=======
            "\n* identifier: <{}>\n* topic: {}\n{:?}\n* PSKs: \n{}\n* messages:\n{}\n",
            self.identifier(),
            self.base_branch(),
>>>>>>> 35ea66f5
            self.state.cursor_store,
            self.state
                .psk_store
                .keys()
                .map(|pskid| format!("\t<{:?}>\n", pskid))
                .collect::<String>(),
            self.state
                .spongos_store
                .keys()
                .map(|key| format!("\t<{}>\n", key))
                .collect::<String>()
        )
    }
}

/// An streams user equality is determined by the equality of its state. The major consequence of
/// this fact is that two users with the same identity but different transport configurations are
/// considered equal
impl<T> PartialEq for User<T> {
    fn eq(&self, other: &Self) -> bool {
        self.state == other.state
    }
}

/// An streams user equality is determined by the equality of its state. The major consequence of
/// this fact is that two users with the same identity but different transport configurations are
/// considered equal
impl<T> Eq for User<T> {}<|MERGE_RESOLUTION|>--- conflicted
+++ resolved
@@ -1,16 +1,6 @@
 // Rust
-<<<<<<< HEAD
-use alloc::{
-    boxed::Box,
-    format,
-    string::{String, ToString},
-    vec::Vec,
-};
-use core::fmt::{self, Debug, Formatter};
-=======
 use alloc::{boxed::Box, format, string::String, vec::Vec};
 use core::fmt::{Debug, Formatter, Result as FormatResult};
->>>>>>> 35ea66f5
 
 // 3rd-party
 use anyhow::{anyhow, bail, ensure, Result};
@@ -102,20 +92,16 @@
         Psks: IntoIterator<Item = (PskId, Psk)>,
     {
         let mut psk_store = HashMap::new();
+        let mut exchange_keys = HashMap::new();
+
         // Store any pre shared keys
         psks.into_iter().for_each(|(pskid, psk)| {
             psk_store.insert(pskid, psk);
         });
 
-<<<<<<< HEAD
         if let Some(id) = user_id.as_ref() {
             exchange_keys.insert(id.to_identifier(), id._ke_sk().public_key());
         }
-=======
-        let mut exchange_keys = HashMap::new();
-        // Store user exchange key
-        exchange_keys.insert(user_id.to_identifier(), user_id._ke_sk().public_key());
->>>>>>> 35ea66f5
 
         Self {
             transport,
@@ -146,23 +132,14 @@
     }
 
     /// User's cursor
-<<<<<<< HEAD
-    fn cursor(&self) -> Option<usize> {
+    fn cursor(&self, topic: &Topic) -> Option<usize> {
         self.identifier()
             .ok()
-            .and_then(|id| self.state.cursor_store.get_cursor(&id))
-    }
-
-    fn next_cursor(&self) -> Result<usize> {
-        self.cursor()
-=======
-    fn cursor(&self, topic: &Topic) -> Option<usize> {
-        self.state.cursor_store.get_cursor(topic, &self.identifier())
+            .and_then(|id| self.state.cursor_store.get_cursor(topic, &id))
     }
 
     fn next_cursor(&self, topic: &Topic) -> Result<usize> {
         self.cursor(topic)
->>>>>>> 35ea66f5
             .map(|c| c + 1)
             .ok_or_else(|| anyhow!("User is not a publisher"))
     }
@@ -589,24 +566,19 @@
                 appaddr
             );
         }
+        // Confirm user has identity
         let user_id = self.identity()?;
-
+        let identifier = user_id.to_identifier();
         // Convert topic
         let topic = topic.into();
-
         // Generate stream address
-<<<<<<< HEAD
-        let stream_base_address = AppAddr::gen(self.identifier()?, stream_idx);
-        let stream_rel_address = MsgId::gen(stream_base_address, self.identifier()?, INIT_MESSAGE_NUM);
-=======
-        let stream_base_address = AppAddr::gen(self.identifier(), &topic);
-        let stream_rel_address = MsgId::gen(stream_base_address, self.identifier(), &topic, INIT_MESSAGE_NUM);
->>>>>>> 35ea66f5
+        let stream_base_address = AppAddr::gen(identifier, &topic);
+        let stream_rel_address = MsgId::gen(stream_base_address, identifier, &topic, INIT_MESSAGE_NUM);
         let stream_address = Address::new(stream_base_address, stream_rel_address);
 
         // Commit Author Identifier and Stream Address to store
         self.state.stream_address = Some(stream_address);
-        self.state.author_identifier = Some(self.identifier());
+        self.state.author_identifier = Some(identifier);
         self.state.base_branch = topic.clone();
 
         // Insert the base branch into store
@@ -622,7 +594,9 @@
         let stream_address = self
             .stream_address()
             .ok_or_else(|| anyhow!("before starting a new branch, the stream must be created"))?;
-
+        // Confirm user has identity
+        let user_id = self.identity()?;
+        let identifier = user_id.to_identifier();
         // Check Topic
         let topic: Topic = topic.into();
         let base_branch = self.base_branch().clone();
@@ -635,24 +609,19 @@
             let cursor = self
                 .next_cursor(&base_branch)
                 .map_err(|_| anyhow!("No cursor found in base branch"))?;
-            let msgid = MsgId::gen(stream_address.base(), self.identifier(), &base_branch, cursor);
+            let msgid = MsgId::gen(stream_address.base(), identifier, &base_branch, cursor);
             let address = Address::new(stream_address.base(), msgid);
             (cursor, address, topic)
         };
 
         // Prepare HDF and PCF
-<<<<<<< HEAD
-        let header = HDF::new(message_types::ANNOUNCEMENT, ANN_MESSAGE_NUM, self.identifier()?)?;
-        let content = PCF::new_final_frame().with_content(announcement::Wrap::new(user_id));
-=======
         let header = HDF::new(
             message_types::ANNOUNCEMENT,
             user_cursor,
-            self.identifier(),
+            identifier,
             topic.clone(),
         )?;
-        let content = PCF::new_final_frame().with_content(announcement::Wrap::new(&self.state.user_id));
->>>>>>> 35ea66f5
+        let content = PCF::new_final_frame().with_content(announcement::Wrap::new(user_id));
 
         // Wrap message
         let (transport_msg, spongos) = LetsMessage::new(header, content).wrap().await?;
@@ -669,29 +638,19 @@
             self.state.cursor_store.new_branch(topic.clone());
             self.state
                 .cursor_store
-                .insert_cursor(&base_branch, self.identifier(), self.next_cursor(&base_branch)?);
+                .insert_cursor(&base_branch, identifier, self.next_cursor(&base_branch)?);
         }
 
         // If message has been sent successfully, commit message to stores
-<<<<<<< HEAD
-        self.state.stream_address = Some(stream_address);
-        self.state.author_identifier = Some(self.identifier()?);
         self.state
             .cursor_store
-            .insert_cursor(self.identifier()?, INIT_MESSAGE_NUM);
-        self.state.spongos_store.insert(stream_address.relative(), spongos);
-        Ok(SendResponse::new(stream_address, send_response))
-=======
-        self.state
-            .cursor_store
-            .insert_cursor(&topic, self.identifier(), INIT_MESSAGE_NUM);
+            .insert_cursor(&topic, identifier, INIT_MESSAGE_NUM);
         self.state.spongos_store.insert(address.relative(), spongos);
 
         // Update branch links
         self.set_anchor(&topic, address.relative());
         self.set_latest_link(&topic, address.relative());
         Ok(SendResponse::new(address, send_response))
->>>>>>> 35ea66f5
     }
 
     /// Prepare Subscribe message.
@@ -700,6 +659,9 @@
         let stream_address = self
             .stream_address()
             .ok_or_else(|| anyhow!("before subscribing one must receive the announcement of a stream first"))?;
+        // Confirm user has identity
+        let user_id = self.identity()?;
+        let identifier = user_id.to_identifier();
         // Get base branch topic
         let base_branch = self.base_branch().clone();
         // Link message to channel announcement
@@ -707,12 +669,7 @@
             .get_anchor(&base_branch)
             .ok_or_else(|| anyhow!("No anchor found in branch <{}>", base_branch))?;
 
-<<<<<<< HEAD
-        let user_id = self.identity()?;
-        let rel_address = MsgId::gen(stream_address.base(), self.identifier()?, SUB_MESSAGE_NUM);
-=======
-        let rel_address = MsgId::gen(stream_address.base(), self.identifier(), &base_branch, SUB_MESSAGE_NUM);
->>>>>>> 35ea66f5
+        let rel_address = MsgId::gen(stream_address.base(), identifier, &base_branch, SUB_MESSAGE_NUM);
 
         // Prepare HDF and PCF
         // Spongos must be copied because wrapping mutates it
@@ -734,18 +691,13 @@
             user_id,
             author_ke_pk,
         ));
-<<<<<<< HEAD
-        let header = HDF::new(message_types::SUBSCRIPTION, SUB_MESSAGE_NUM, self.identifier()?)?
-            .with_linked_msg_address(link_to);
-=======
         let header = HDF::new(
             message_types::SUBSCRIPTION,
             SUB_MESSAGE_NUM,
-            self.identifier(),
+            identifier,
             base_branch,
         )?
         .with_linked_msg_address(link_to);
->>>>>>> 35ea66f5
 
         // Wrap message
         let (transport_msg, _spongos) = LetsMessage::new(header, content).wrap().await?;
@@ -770,6 +722,9 @@
         let stream_address = self.stream_address().ok_or_else(|| {
             anyhow!("before sending a subscription one must receive the announcement of a stream first")
         })?;
+        // Confirm user has identity
+        let user_id = self.identity()?;
+        let identifier = user_id.to_identifier();
         // Get base branch topic
         let base_branch = self.base_branch().clone();
         // Link message to channel announcement
@@ -777,15 +732,9 @@
             .get_anchor(&base_branch)
             .ok_or_else(|| anyhow!("No anchor found in branch <{}>", base_branch))?;
 
-        let user_id = self.identity()?;
         // Update own's cursor
-<<<<<<< HEAD
-        let new_cursor = self.next_cursor()?;
-        let rel_address = MsgId::gen(stream_address.base(), self.identifier()?, new_cursor);
-=======
         let new_cursor = self.next_cursor(&base_branch)?;
-        let rel_address = MsgId::gen(stream_address.base(), self.identifier(), &base_branch, new_cursor);
->>>>>>> 35ea66f5
+        let rel_address = MsgId::gen(stream_address.base(), identifier, &base_branch, new_cursor);
 
         // Prepare HDF and PCF
         // Spongos must be copied because wrapping mutates it
@@ -795,21 +744,15 @@
             .get(&link_to)
             .copied()
             .ok_or_else(|| anyhow!("message '{}' not found in spongos store", link_to))?;
-<<<<<<< HEAD
-        let content = PCF::new_final_frame().with_content(unsubscription::Wrap::new(&mut linked_msg_spongos, user_id));
-        let header =
-            HDF::new(message_types::UNSUBSCRIPTION, new_cursor, self.identifier()?)?.with_linked_msg_address(link_to);
-=======
         let content = PCF::new_final_frame()
-            .with_content(unsubscription::Wrap::new(&mut linked_msg_spongos, &self.state.user_id));
+            .with_content(unsubscription::Wrap::new(&mut linked_msg_spongos, user_id));
         let header = HDF::new(
             message_types::UNSUBSCRIPTION,
             new_cursor,
-            self.identifier(),
+            identifier,
             base_branch.clone(),
         )?
         .with_linked_msg_address(link_to);
->>>>>>> 35ea66f5
 
         // Wrap message
         let (transport_msg, spongos) = LetsMessage::new(header, content).wrap().await?;
@@ -823,13 +766,9 @@
         let send_response = self.transport.send_message(message_address, transport_msg).await?;
 
         // If message has been sent successfully, commit message to stores
-<<<<<<< HEAD
-        self.state.cursor_store.insert_cursor(self.identifier()?, new_cursor);
-=======
         self.state
             .cursor_store
-            .insert_cursor(&base_branch, self.identifier(), new_cursor);
->>>>>>> 35ea66f5
+            .insert_cursor(&base_branch, identifier, new_cursor);
         self.state.spongos_store.insert(rel_address, spongos);
         Ok(SendResponse::new(message_address, send_response))
     }
@@ -849,24 +788,18 @@
         let stream_address = self
             .stream_address()
             .ok_or_else(|| anyhow!("before sending a keyload one must create a stream first"))?;
-
-<<<<<<< HEAD
+        // Confirm user has identity
         let user_id = self.identity()?;
-        // Update own's cursor
-        let new_cursor = self.next_cursor()?;
-        let rel_address = MsgId::gen(stream_address.base(), self.identifier()?, new_cursor);
-=======
+        let identifier = user_id.to_identifier();
         // Check Topic
         let topic = topic.into();
         // Link message to anchor in branch
         let link_to = self
             .get_anchor(&topic)
             .ok_or_else(|| anyhow!("No anchor found in branch <{}>", topic))?;
-
         // Update own's cursor
         let new_cursor = self.next_cursor(&topic)?;
-        let rel_address = MsgId::gen(stream_address.base(), self.identifier(), &topic, new_cursor);
->>>>>>> 35ea66f5
+        let rel_address = MsgId::gen(stream_address.base(), identifier, &topic,new_cursor);
 
         // Prepare HDF and PCF
         let mut linked_msg_spongos = self
@@ -912,12 +845,8 @@
             nonce,
             user_id,
         ));
-<<<<<<< HEAD
-        let header = HDF::new(message_types::KEYLOAD, new_cursor, self.identifier()?)?.with_linked_msg_address(link_to);
-=======
-        let header = HDF::new(message_types::KEYLOAD, new_cursor, self.identifier(), topic.clone())?
+        let header = HDF::new(message_types::KEYLOAD, new_cursor, identifier, topic.clone())?
             .with_linked_msg_address(link_to);
->>>>>>> 35ea66f5
 
         // Wrap message
         let (transport_msg, spongos) = LetsMessage::new(header, content).wrap().await?;
@@ -938,13 +867,9 @@
                     .insert_cursor(&topic, *subscriber.identifier(), INIT_MESSAGE_NUM);
             }
         }
-<<<<<<< HEAD
-        self.state.cursor_store.insert_cursor(self.identifier()?, new_cursor);
-=======
         self.state
             .cursor_store
-            .insert_cursor(&topic, self.identifier(), new_cursor);
->>>>>>> 35ea66f5
+            .insert_cursor(&topic, identifier, new_cursor);
         self.state.spongos_store.insert(rel_address, spongos);
         // Update Branch Links
         self.set_latest_link(&topic, message_address.relative());
@@ -999,22 +924,17 @@
         let stream_address = self.stream_address().ok_or_else(|| {
             anyhow!("before sending a signed packet one must receive the announcement of a stream first")
         })?;
-
+        let user_id = self.identity()?;
+        let identifier = user_id.to_identifier();
         // Check Topic
         let topic = topic.into();
         // Link message to latest message in branch
         let link_to = self
             .get_latest_link(&topic)
             .ok_or_else(|| anyhow!("No latest link found in branch <{}>", topic))?;
-
         // Update own's cursor
-<<<<<<< HEAD
-        let new_cursor = self.next_cursor()?;
-        let rel_address = MsgId::gen(stream_address.base(), self.identifier()?, new_cursor);
-=======
         let new_cursor = self.next_cursor(&topic)?;
-        let rel_address = MsgId::gen(stream_address.base(), self.identifier(), &topic, new_cursor);
->>>>>>> 35ea66f5
+        let rel_address = MsgId::gen(stream_address.base(), identifier, &topic, new_cursor);
 
         // Prepare HDF and PCF
         // Spongos must be copied because wrapping mutates it
@@ -1030,18 +950,13 @@
             public_payload.as_ref(),
             masked_payload.as_ref(),
         ));
-<<<<<<< HEAD
-        let header =
-            HDF::new(message_types::SIGNED_PACKET, new_cursor, self.identifier()?)?.with_linked_msg_address(link_to);
-=======
         let header = HDF::new(
             message_types::SIGNED_PACKET,
             new_cursor,
-            self.identifier(),
+            identifier,
             topic.clone(),
         )?
         .with_linked_msg_address(link_to);
->>>>>>> 35ea66f5
 
         // Wrap message
         let (transport_msg, spongos) = LetsMessage::new(header, content).wrap().await?;
@@ -1055,13 +970,9 @@
         let send_response = self.transport.send_message(message_address, transport_msg).await?;
 
         // If message has been sent successfully, commit message to stores
-<<<<<<< HEAD
-        self.state.cursor_store.insert_cursor(self.identifier()?, new_cursor);
-=======
         self.state
             .cursor_store
-            .insert_cursor(&topic, self.identifier(), new_cursor);
->>>>>>> 35ea66f5
+            .insert_cursor(&topic, identifier, new_cursor);
         self.state.spongos_store.insert(rel_address, spongos);
         // Update Branch Links
         self.set_latest_link(&topic, message_address.relative());
@@ -1083,7 +994,8 @@
         let stream_address = self.stream_address().ok_or_else(|| {
             anyhow!("before sending a tagged packet one must receive the announcement of a stream first")
         })?;
-
+        let user_id = self.identity()?;
+        let identifier = user_id.to_identifier();
         // Check Topic
         let topic = topic.into();
         // Link message to latest message in branch
@@ -1092,13 +1004,8 @@
             .ok_or_else(|| anyhow!("No latest link found in branch <{}>", topic))?;
 
         // Update own's cursor
-<<<<<<< HEAD
-        let new_cursor = self.next_cursor()?;
-        let rel_address = MsgId::gen(stream_address.base(), self.identifier()?, new_cursor);
-=======
         let new_cursor = self.next_cursor(&topic)?;
-        let rel_address = MsgId::gen(stream_address.base(), self.identifier(), &topic, new_cursor);
->>>>>>> 35ea66f5
+        let rel_address = MsgId::gen(stream_address.base(), identifier, &topic, new_cursor);
 
         // Prepare HDF and PCF
         // Spongos must be copied because wrapping mutates it
@@ -1113,18 +1020,13 @@
             public_payload.as_ref(),
             masked_payload.as_ref(),
         ));
-<<<<<<< HEAD
-        let header =
-            HDF::new(message_types::TAGGED_PACKET, new_cursor, self.identifier()?)?.with_linked_msg_address(link_to);
-=======
         let header = HDF::new(
             message_types::TAGGED_PACKET,
             new_cursor,
-            self.identifier(),
+            identifier,
             topic.clone(),
         )?
         .with_linked_msg_address(link_to);
->>>>>>> 35ea66f5
 
         // Wrap message
         let (transport_msg, spongos) = LetsMessage::new(header, content).wrap().await?;
@@ -1138,13 +1040,9 @@
         let send_response = self.transport.send_message(message_address, transport_msg).await?;
 
         // If message has been sent successfully, commit message to stores
-<<<<<<< HEAD
-        self.state.cursor_store.insert_cursor(self.identifier()?, new_cursor);
-=======
         self.state
             .cursor_store
-            .insert_cursor(&topic, self.identifier(), new_cursor);
->>>>>>> 35ea66f5
+            .insert_cursor(&topic, identifier, new_cursor);
         self.state.spongos_store.insert(rel_address, spongos);
         // Update Branch Links
         self.set_latest_link(&topic, rel_address);
@@ -1343,17 +1241,9 @@
     fn fmt(&self, f: &mut Formatter<'_>) -> FormatResult {
         write!(
             f,
-<<<<<<< HEAD
-            "\n* identifier: <{}>\n{:?}\n* PSKs: \n{}\n* messages:\n{}\n",
-            match self.identifier() {
-                Ok(id) => id.to_string(),
-                Err(_) => "User has no Identifier".to_string(),
-            },
-=======
             "\n* identifier: <{}>\n* topic: {}\n{:?}\n* PSKs: \n{}\n* messages:\n{}\n",
-            self.identifier(),
+            self.identifier().unwrap_or_default(),
             self.base_branch(),
->>>>>>> 35ea66f5
             self.state.cursor_store,
             self.state
                 .psk_store
