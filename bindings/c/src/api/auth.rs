--- conflicted
+++ resolved
@@ -276,11 +276,7 @@
 
 /// Process a Signed packet message
 #[no_mangle]
-<<<<<<< HEAD
-pub extern "C" fn auth_receive_sequence(user: *mut Author, link: *const Address) -> *const Address {
-=======
 pub extern "C" fn auth_receive_signed_packet(r: *mut PacketPayloads, user: *mut Author, link: *const Address) -> Err {
->>>>>>> 46862898
     unsafe {
         r.as_mut().map_or(Err::NullArgument, |r| {
             user.as_mut().map_or(Err::NullArgument, |user| {
