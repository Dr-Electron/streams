--- conflicted
+++ resolved
@@ -198,15 +198,9 @@
         let appinst = self.link_gen.get();
 
         self.key_store
-<<<<<<< HEAD
             .insert_cursor(self.user_id.id, Cursor::new_at(appinst.rel().clone(), 0, 2_u32))?;
         self.author_id = Some(self.user_id.id);
         self.anchor = Some(Cursor::new_at(appinst.clone(), 0, 2_u32));
-=======
-            .insert_cursor(identifier, Cursor::new_at(appinst.rel().clone(), 0, INIT_MESSAGE_NUM))?;
-        self.author_sig_pk = Some(self.sig_kp.public);
-        self.anchor = Some(Cursor::new_at(appinst.clone(), 0, INIT_MESSAGE_NUM));
->>>>>>> 6f7f62c3
         self.appinst = Some(appinst);
         Ok(())
     }
@@ -315,7 +309,6 @@
         &'a self,
         link_to: &'a Link,
     ) -> Result<PreparedMessage<F, Link, subscribe::ContentWrap<'a, F, Link>>> {
-<<<<<<< HEAD
         if let Some(author_id) = &self.author_id {
             if let Some(author_ke_pk) = self.key_store.get_ke_pk(author_id) {
                 let msg_link = self
@@ -327,18 +320,6 @@
                     .with_payload_length(1)?
                     .with_seq_num(SUB_MESSAGE_NUM)
                     .with_identifier(&self.user_id.id);
-=======
-        if let Some(author_sig_pk) = &self.author_sig_pk {
-            let identifier = Identifier::EdPubKey(ed25519::PublicKeyWrap(*author_sig_pk));
-            if let Some(author_ke_pk) = self.key_store.get_ke_pk(&identifier) {
-                let msg_cursor = self.gen_link(&self.sig_kp.public, link_to.rel(), SUB_MESSAGE_NUM);
-                let header = HDF::new(msg_cursor.link)
-                    .with_previous_msg_link(Bytes(link_to.to_bytes()))
-                    .with_content_type(SUBSCRIBE)?
-                    .with_payload_length(1)?
-                    .with_seq_num(msg_cursor.seq_no)
-                    .with_identifier(&self.sig_kp.public.into());
->>>>>>> 6f7f62c3
                 let unsubscribe_key = NBytes::from(prng::random_key());
                 let content = subscribe::ContentWrap {
                     link: link_to.rel(),
@@ -392,16 +373,8 @@
             (_, None) => err!(UserNotRegistered),
             (true, Some(ref_link)) => self
                 .key_store
-<<<<<<< HEAD
-                .insert_cursor(id, Cursor::new_at(ref_link.rel().clone(), 0, SEQ_MESSAGE_NUM)),
+                .insert_cursor(id, Cursor::new_at(ref_link.rel().clone(), 0, INIT_MESSAGE_NUM)),
             (false, Some(ref_link)) => err!(UserAlreadyRegistered(id.to_string(), ref_link.base().to_string())),
-=======
-                .insert_cursor(pk.into(), Cursor::new_at(ref_link.rel().clone(), 0, INIT_MESSAGE_NUM)),
-            (false, Some(ref_link)) => err!(UserAlreadyRegistered(
-                hex::encode(pk.as_bytes()),
-                ref_link.base().to_string()
-            )),
->>>>>>> 6f7f62c3
         }
     }
 
@@ -495,7 +468,6 @@
     {
         match self.get_seq_no() {
             Some(seq_no) => {
-<<<<<<< HEAD
                 let msg_link = self
                     .link_gen
                     .link_from(self.user_id.id, Cursor::new_at(link_to.rel(), 0, seq_no));
@@ -505,15 +477,6 @@
                     .with_payload_length(1)?
                     .with_seq_num(seq_no)
                     .with_identifier(&self.user_id.id);
-=======
-                let msg_cursor = self.gen_link(self.sig_kp.public, link_to.rel(), seq_no);
-                let header = HDF::new(msg_cursor.link)
-                    .with_previous_msg_link(Bytes(link_to.to_bytes()))
-                    .with_content_type(KEYLOAD)?
-                    .with_payload_length(1)?
-                    .with_seq_num(msg_cursor.seq_no)
-                    .with_identifier(&self.sig_kp.public.into());
->>>>>>> 6f7f62c3
                 let filtered_keys = self.key_store.filter(keys);
                 self.do_prepare_keyload(header, link_to.rel(), filtered_keys)
             }
@@ -527,7 +490,6 @@
     ) -> Result<PreparedMessage<F, Link, keyload::ContentWrap<'a, F, Link>>> {
         match self.get_seq_no() {
             Some(seq_no) => {
-<<<<<<< HEAD
                 let msg_link = self
                     .link_gen
                     .link_from(self.user_id.id, Cursor::new_at(link_to.rel(), 0, seq_no));
@@ -537,15 +499,6 @@
                     .with_payload_length(1)?
                     .with_seq_num(seq_no)
                     .with_identifier(&self.user_id.id);
-=======
-                let msg_cursor = self.gen_link(self.sig_kp.public, link_to.rel(), seq_no);
-                let header = hdf::HDF::new(msg_cursor.link)
-                    .with_previous_msg_link(Bytes(link_to.to_bytes()))
-                    .with_content_type(KEYLOAD)?
-                    .with_payload_length(1)?
-                    .with_seq_num(msg_cursor.seq_no)
-                    .with_identifier(&self.sig_kp.public.into());
->>>>>>> 6f7f62c3
                 let keys = self.key_store.keys();
                 self.do_prepare_keyload(header, link_to.rel(), keys)
             }
@@ -621,25 +574,15 @@
                     )
                 };
 
-<<<<<<< HEAD
                 // Store any unknown publishers
                 if let Some(appinst) = &self.appinst {
                     for identifier in keys {
                         if !self.key_store.contains(&identifier) {
                             // Store at state 2 since 0 and 1 are reserved states
                             self.key_store
-                                .insert_cursor(identifier, Cursor::new_at(appinst.rel().clone(), 0, 2))?;
+                                .insert_cursor(identifier, Cursor::new_at(appinst.rel().clone(), 0, INIT_MESSAGE_NUM))?;
                         }
                     }
-=======
-        // Store any unknown publishers
-        if let Some(appinst) = &self.appinst {
-            for identifier in keys {
-                if !self.key_store.contains(&identifier) {
-                    // Store at state 2 since 0 and 1 are reserved states
-                    self.key_store
-                        .insert_cursor(identifier, Cursor::new_at(appinst.rel().clone(), 0, INIT_MESSAGE_NUM))?;
->>>>>>> 6f7f62c3
                 }
 
                 if !self.is_multi_branching() {
@@ -666,7 +609,6 @@
         }
         match self.get_seq_no() {
             Some(seq_no) => {
-<<<<<<< HEAD
                 let msg_link = self
                     .link_gen
                     .link_from(self.user_id.id, Cursor::new_at(link_to.rel(), 0, seq_no));
@@ -676,15 +618,6 @@
                     .with_payload_length(1)?
                     .with_seq_num(seq_no)
                     .with_identifier(&self.user_id.id);
-=======
-                let msg_cursor = self.gen_link(self.sig_kp.public, link_to.rel(), seq_no);
-                let header = HDF::new(msg_cursor.link)
-                    .with_previous_msg_link(Bytes(link_to.to_bytes()))
-                    .with_content_type(SIGNED_PACKET)?
-                    .with_payload_length(1)?
-                    .with_seq_num(msg_cursor.seq_no)
-                    .with_identifier(&self.sig_kp.public.into());
->>>>>>> 6f7f62c3
                 let content = signed_packet::ContentWrap {
                     link: link_to.rel(),
                     public_payload,
@@ -722,15 +655,9 @@
     /// Verify new Author's MSS public key and update Author's MSS public key.
     pub async fn handle_signed_packet(
         &'_ mut self,
-<<<<<<< HEAD
-        msg: BinaryMessage<Link>,
-        info: <LS as LinkStore<F, <Link as HasLink>::Rel>>::Info,
-    ) -> Result<GenericMessage<Link, (Identifier, Bytes, Bytes)>> {
-=======
         msg: &BinaryMessage<Link>,
         info: LS::Info,
-    ) -> Result<GenericMessage<Link, (ed25519::PublicKey, Bytes, Bytes)>> {
->>>>>>> 6f7f62c3
+    ) -> Result<GenericMessage<Link, (Identifier, Bytes, Bytes)>> {
         // TODO: pass author_pk to unwrap
         let preparsed = msg.parse_header().await?;
         let prev_link = Link::try_from_bytes(&preparsed.header.previous_msg_link.0)?;
@@ -748,13 +675,8 @@
             self.store_state_for_all(link, seq_no.0 as u32 + 1)?;
         }
 
-<<<<<<< HEAD
         let body = (content.user_id.id, content.public_payload, content.masked_payload);
-        Ok(GenericMessage::new(msg.link, prev_link, body))
-=======
-        let body = (content.sig_pk, content.public_payload, content.masked_payload);
         Ok(GenericMessage::new(msg.link.clone(), prev_link, body))
->>>>>>> 6f7f62c3
     }
 
     /// Prepare TaggedPacket message.
@@ -876,17 +798,9 @@
                 } else if self.is_single_depth() {
                     Ok(WrappedSequence::SingleDepth(original_cursor.clone()))
                 } else {
-<<<<<<< HEAD
-                    let msg_link = self
-                        .link_gen
-                        .link_from(self.user_id.id, Cursor::new_at(&ref_link.clone(), 0, cursor.seq_no));
-                    cursor.link = msg_link.rel().clone();
-                    Ok(WrappedSequence::single_branch(cursor))
-=======
-                    let full_cursor = self.gen_link(self.sig_kp.public, ref_link, original_cursor.seq_no);
+                    let full_cursor = self.gen_link(self.user_id.id, ref_link, original_cursor.seq_no);
                     let rel_cursor = Cursor::new_at(full_cursor.link.rel().clone(), 0, full_cursor.seq_no);
                     Ok(WrappedSequence::single_branch(rel_cursor))
->>>>>>> 6f7f62c3
                 }
             }
             None => Ok(WrappedSequence::none()),
@@ -1038,19 +952,13 @@
         // TODO: Turn it into iterator.
         let mut ids = Vec::new();
 
-<<<<<<< HEAD
         // TODO: Do the same for self.user_id.id
-        for pk_info in self.key_store.iter() {
-            Self::gen_next_msg_id(&mut ids, &self.link_gen, pk_info, branching);
-=======
-        // TODO: Do the same for self.sig_kp.public
         for (id, cursor) in self.key_store.iter() {
             if self.is_multi_branching() {
                 ids.push((*id, self.gen_seq_link(&id, &cursor.link)));
             } else {
                 ids.push((*id, self.gen_link(&id, &cursor.link, cursor.seq_no)));
             }
->>>>>>> 6f7f62c3
         }
         ids
     }
