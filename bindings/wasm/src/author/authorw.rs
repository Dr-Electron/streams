--- conflicted
+++ resolved
@@ -66,32 +66,16 @@
 
     #[wasm_bindgen(catch)]
     pub fn import(client: Client, bytes: Vec<u8>, password: &str) -> Result<Author> {
-<<<<<<< HEAD
-        ApiAuthor::import(&bytes, password, client.to_inner())
+        block_on(ApiAuthor::import(&bytes, password, client.to_inner()))
             .map(|v| Author {
                 author: Rc::new(RefCell::new(v)),
             })
             .into_js_result()
-=======
-        block_on(ApiAuthor::import(&bytes, password, client.to_inner())).map_or_else(
-            |err| Err(JsValue::from_str(&err.to_string())),
-            |v| {
-                Ok(Author {
-                    author: Rc::new(RefCell::new(v)),
-                })
-            },
-        )
->>>>>>> 720128ee
     }
 
     #[wasm_bindgen(catch)]
     pub fn export(&self, password: &str) -> Result<Vec<u8>> {
-<<<<<<< HEAD
-        self.author.borrow_mut().export(password).into_js_result()
-=======
-        block_on(self.author.borrow_mut().export(password))
-            .map_or_else(|err| Err(JsValue::from_str(&err.to_string())), Ok)
->>>>>>> 720128ee
+        block_on(self.author.borrow_mut().export(password)).into_js_result()
     }
 
     pub fn clone(&self) -> Author {
