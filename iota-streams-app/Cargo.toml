--- conflicted
+++ resolved
@@ -37,15 +37,9 @@
 async-trait = { version = "0.1", optional = true }
 
 # Dependencies for "client" feature
-# `iota-core` crate is WIP with unstable API atm of writing.
-<<<<<<< HEAD
 iota-core = { git = "https://github.com/iotaledger/iota.rs", branch = "dev", optional = true }
-iota-constants = { version = "0.2.1", optional = true }
-=======
-iota-core = { git = "https://github.com/iotaledger/iota.rs", branch = "iota-1.0", optional = true }
-#iota-constants = { version = "0.2.1", optional = true }
 bee-transaction = { git = "https://github.com/Alex6323/bee-p.git" }
->>>>>>> 34740995
+
 bee-crypto = { git = "https://github.com/iotaledger/bee.git", branch = "dev" }
 
 # feature tokio02 explicitly required for block_on calls
