--- conflicted
+++ resolved
@@ -109,13 +109,8 @@
     println!("> Author issues new keyload for only Subscriber B and PSK");
     let second_keyload_as_author = author
         .send_keyload(
-<<<<<<< HEAD
-            last_msg.address().relative(),
+            branch1_topic,
             [Permissioned::Read(subscription_b_as_author.header().publisher())],
-=======
-            branch1_topic,
-            [Permissioned::Read(subscription_b_as_author.header().publisher().clone())],
->>>>>>> 268fa5e3
             [psk.to_pskid()],
         )
         .await?;
