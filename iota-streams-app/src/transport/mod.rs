use core::cell::RefCell;

use iota_streams_core::{
    async_trait,
<<<<<<< HEAD
    prelude::{Box, Rc, RefCell, Vec},
=======
    prelude::{
        Box,
        Rc,
        Vec,
    },
>>>>>>> eb1ca1d9
    Result,
};

#[async_trait(?Send)]
pub trait TransportDetails<Link> {
    type Details;
    async fn get_link_details(&mut self, link: &Link) -> Result<Self::Details>;
}

pub trait TransportOptions {
    type SendOptions;
    fn get_send_options(&self) -> Self::SendOptions;
    fn set_send_options(&mut self, opt: Self::SendOptions);

    type RecvOptions;
    fn get_recv_options(&self) -> Self::RecvOptions;
    fn set_recv_options(&mut self, opt: Self::RecvOptions);
}

/// Network transport abstraction.
/// Parametrized by the type of message links.
/// Message link is used to identify/locate a message (eg. like URL for HTTP).
#[async_trait(?Send)]
pub trait Transport<Link, Msg>: TransportOptions + TransportDetails<Link> {
    /// Send a message with default options.
    async fn send_message(&mut self, msg: &Msg) -> Result<()>;

    /// Receive messages with default options.
    async fn recv_messages(&mut self, link: &Link) -> Result<Vec<Msg>>;

    /// Receive a message with default options.
    async fn recv_message(&mut self, link: &Link) -> Result<Msg>;
}

impl<Tsp: TransportOptions> TransportOptions for Rc<RefCell<Tsp>> {
    type SendOptions = <Tsp as TransportOptions>::SendOptions;
    fn get_send_options(&self) -> Self::SendOptions {
        self.borrow_mut().get_send_options()
    }
    fn set_send_options(&mut self, opt: Self::SendOptions) {
        self.borrow_mut().set_send_options(opt)
    }

    type RecvOptions = <Tsp as TransportOptions>::RecvOptions;
    fn get_recv_options(&self) -> Self::RecvOptions {
        self.borrow_mut().get_recv_options()
    }
    fn set_recv_options(&mut self, opt: Self::RecvOptions) {
        self.borrow_mut().set_recv_options(opt)
    }
}

#[async_trait(?Send)]
impl<Link, Tsp: TransportDetails<Link>> TransportDetails<Link> for Rc<RefCell<Tsp>> {
    type Details = <Tsp as TransportDetails<Link>>::Details;
    async fn get_link_details(&mut self, link: &Link) -> Result<Self::Details> {
        self.borrow_mut().get_link_details(link).await
    }
}

#[async_trait(?Send)]
impl<Link, Msg, Tsp: Transport<Link, Msg>> Transport<Link, Msg> for Rc<RefCell<Tsp>> {
    // Send a message.
    async fn send_message(&mut self, msg: &Msg) -> Result<()> {
        self.borrow_mut().send_message(msg).await
    }

    // Receive messages with default options.
    async fn recv_messages(&mut self, link: &Link) -> Result<Vec<Msg>> {
        self.borrow_mut().recv_messages(link).await
    }

    // Receive a message with default options.
    async fn recv_message(&mut self, link: &Link) -> Result<Msg> {
        self.borrow_mut().recv_message(link).await
    }
}

#[cfg(any(feature = "sync-spin", feature = "sync-parking-lot"))]
mod sync {
    use super::{Transport, TransportDetails, TransportOptions};
    use iota_streams_core::{
        async_trait,
        prelude::{Arc, Box, Mutex, Vec},
        Result,
    };

    impl<Tsp: TransportOptions> TransportOptions for Arc<Mutex<Tsp>> {
        type SendOptions = <Tsp as TransportOptions>::SendOptions;
        fn get_send_options(&self) -> Self::SendOptions {
            self.lock().get_send_options()
        }
        fn set_send_options(&mut self, opt: Self::SendOptions) {
            self.lock().set_send_options(opt)
        }

        type RecvOptions = <Tsp as TransportOptions>::RecvOptions;
        fn get_recv_options(&self) -> Self::RecvOptions {
            self.lock().get_recv_options()
        }
        fn set_recv_options(&mut self, opt: Self::RecvOptions) {
            self.lock().set_recv_options(opt)
        }
    }

    #[async_trait(?Send)]
    impl<Link, Tsp: TransportDetails<Link>> TransportDetails<Link> for Arc<Mutex<Tsp>> {
        type Details = <Tsp as TransportDetails<Link>>::Details;
        async fn get_link_details(&mut self, link: &Link) -> Result<Self::Details> {
            self.lock().get_link_details(link).await
        }
    }

    #[async_trait(?Send)]
    impl<Link, Msg, Tsp: Transport<Link, Msg>> Transport<Link, Msg> for Arc<Mutex<Tsp>> {
        // Send a message.
        async fn send_message(&mut self, msg: &Msg) -> Result<()> {
            self.lock().send_message(msg).await
        }

        // Receive messages with default options.
        async fn recv_messages(&mut self, link: &Link) -> Result<Vec<Msg>> {
            self.lock().recv_messages(link).await
        }

        // Receive a message with default options.
        async fn recv_message(&mut self, link: &Link) -> Result<Msg> {
            self.lock().recv_message(link).await
        }
    }
}

mod bucket;
pub use bucket::BucketTransport;
use iota_streams_core::try_or;

#[cfg(feature = "tangle")]
pub mod tangle;<|MERGE_RESOLUTION|>--- conflicted
+++ resolved
@@ -2,15 +2,11 @@
 
 use iota_streams_core::{
     async_trait,
-<<<<<<< HEAD
-    prelude::{Box, Rc, RefCell, Vec},
-=======
     prelude::{
         Box,
         Rc,
         Vec,
     },
->>>>>>> eb1ca1d9
     Result,
 };
 
