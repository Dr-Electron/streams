--- conflicted
+++ resolved
@@ -7,11 +7,9 @@
 mod message_builder;
 /// Message Retrieval
 mod messages;
-<<<<<<< HEAD
+/// Message Retrieval Filter Selector
+pub(crate) mod selector;
 /// Message Wrapper for Sent Messages
-=======
-pub(crate) mod selector;
->>>>>>> 4841d4ba
 pub(crate) mod send_response;
 /// User Client
 pub(crate) mod user;
