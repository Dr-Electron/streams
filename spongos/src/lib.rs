--- conflicted
+++ resolved
@@ -17,13 +17,10 @@
 #[macro_use]
 extern crate std;
 
-<<<<<<< HEAD
 mod error;
 use error::Error;
 
 /// Core utility tools (spongos/prp/prng)
-=======
->>>>>>> 859ad9a8
 mod core;
 /// A markup language toolset for encoding/decoding/encrypting/signing byte streams
 pub mod ddml;
