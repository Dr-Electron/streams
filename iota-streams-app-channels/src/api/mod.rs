/// Identifier Key storage. Used for keeping track of channel state
pub mod key_store;

/// We would need an array import in prelude, and using IntoIter with size specifying...
/// type_complexity to be determined in future issue

/// Base level api for user implementation
pub mod user;

/// Tangle-specific Channel API.
#[cfg(all(feature = "tangle"))]
pub mod tangle;

<<<<<<< HEAD
use iota_streams_core::psk;
=======
#[derive(Clone)]
pub enum ChannelType {
    SingleBranch,
    MultiBranch,
    SingleDepth,
}

>>>>>>> 202b0629
pub use iota_streams_core::psk::{
    self,
    Psk,
    PskId,
};
use iota_streams_core::sponge::prp::keccak::KeccakF1600;

/// Default spongos PRP.
pub type DefaultF = KeccakF1600;

/// Derive a Psk from a secret seed
pub fn psk_from_seed(seed_bytes: &[u8]) -> Psk {
    psk::psk_from_seed::<DefaultF>(seed_bytes)
}

/// Derive a PskId from a secret seed
pub fn pskid_from_psk(psk: &Psk) -> PskId {
    psk::pskid_from_psk::<DefaultF>(psk)
}

/// Derive a PskId from a secret seed
pub fn pskid_from_seed(seed_bytes: &[u8]) -> PskId {
    psk::pskid_from_seed::<DefaultF>(seed_bytes)
}

/// Create a PskId from a string or it's hash if the string is too long
pub fn pskid_from_str(id: &str) -> PskId {
    psk::pskid_from_str::<DefaultF>(id)
}<|MERGE_RESOLUTION|>--- conflicted
+++ resolved
@@ -11,17 +11,6 @@
 #[cfg(all(feature = "tangle"))]
 pub mod tangle;
 
-<<<<<<< HEAD
-use iota_streams_core::psk;
-=======
-#[derive(Clone)]
-pub enum ChannelType {
-    SingleBranch,
-    MultiBranch,
-    SingleDepth,
-}
-
->>>>>>> 202b0629
 pub use iota_streams_core::psk::{
     self,
     Psk,
