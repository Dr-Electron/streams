//! Customize Subscriber with default parameters for use over the Tangle.

use anyhow::Result;

use super::*;
use crate::api::subscriber::SubscriberT;
use iota_streams_app::message::HasLink as _;

use iota_streams_core::{
    prelude::Vec,
    prng,
};

type SubscriberImp = SubscriberT<DefaultF, Address, Store, LinkGen>;

/// Subscriber type.
pub struct Subscriber {
    imp: SubscriberImp,
}

impl Subscriber {
    /// Create a new Subscriber instance, optionally generate NTRU keypair.
    pub fn new(seed: &str, encoding: &str, payload_length: usize) -> Self {
        let nonce = "TANGLESUBSCRIBERNONCE".as_bytes().to_vec();
        Self {
<<<<<<< HEAD
            imp: SubscriberT::gen(Store::default(), LinkGen::default(), prng::dbg_init_str(seed), nonce),
=======
            imp: SubscriberT::gen(
                Store::default(),
                LinkGen::default(),
                prng::dbg_init_str(seed),
                nonce,
                encoding.as_bytes().to_vec(),
                payload_length
            ),
>>>>>>> 81bc2582
        }
    }

    /// Ie. has Announce message been handled?
    pub fn is_registered(&self) -> bool {
        self.imp.appinst.is_some()
    }

    /// Just clear inner state except for own keys and link store.
    pub fn unregister(&mut self) {
        self.imp.appinst = None;
        self.imp.author_sig_pk = None;
        self.imp.author_ke_pk = None;
    }

    /// Return Channel app instance.
    pub fn channel_address(&self) -> Option<&ChannelAddress> {
        self.imp.appinst.as_ref().map(|tangle_address| &tangle_address.appinst)
    }

    /// Return Author's Ed25519 public key.
    pub fn author_sig_public_key(&self) -> &Option<ed25519::PublicKey> {
        &self.imp.author_sig_pk
    }

    /// Return Author's NTRU public key.
    pub fn author_ke_public_key(&self) -> &Option<x25519::PublicKeyWrap> {
        &self.imp.author_ke_pk
    }

    pub fn sub_ke_public_key(&self) -> &x25519::PublicKey {
        &self.imp.ke_kp.1
    }

    /// Create tagged packet.
    pub fn tag_packet(
        &mut self,
        link_to: &Address,
        public_payload: &Bytes,
        masked_payload: &Bytes,
    ) -> Result<(Message, Option<Message>)> {
        let tagged = self
            .imp
            .tag_packet(link_to.rel(), public_payload, masked_payload, MsgInfo::TaggedPacket)
            .unwrap();
        let sequenced = self.send_sequence(&link_to);
        Ok((tagged, sequenced))
    }

    /// Subscribe to a Channel app instance.
    pub fn subscribe(&mut self, link_to: &Address) -> Result<Message> {
        // TODO: remove link_to
        let subscribe = self.imp.subscribe(link_to.rel(), MsgInfo::Subscribe).unwrap();
        Ok(subscribe)
    }

    // Unsubscribe from the Channel app instance.
    // pub fn unsubscribe(&mut self, link_to: &Address) -> Result<Message> {
    // TODO: lookup link_to Subscribe message.
    // self.imp.unsubscribe(link_to.rel(), MsgInfo::Unsubscribe)
    // }

    /// Sends a sequence message referencing the supplied message if sequencing is enabled.
    pub fn send_sequence(&mut self, msg_link: &Address) -> Option<Message> {
        let sequenced: Option<Message>;
        let (seq_link, seq_num) = self.imp.get_seq_state(self.imp.ke_kp.1).unwrap();

        if self.imp.get_branching_flag() == 1_u8 {
            let msg = self
                .imp
                .sequence(
                    msg_link.rel().tbits().clone(),
                    seq_link.rel().clone(),
                    seq_num,
                    MsgInfo::Sequence,
                )
                .unwrap();
            self.store_state(self.imp.ke_kp.1, msg.link.clone());
            sequenced = Some(msg);
        } else {
            self.store_state_for_all(msg_link.clone(), seq_num);
            sequenced = None;
        }
        sequenced
    }

    pub fn store_state(&mut self, pubkey: x25519::PublicKey, link: Address) {
        let seq_num = self.imp.get_seq_state(pubkey).unwrap().1;
        self.update_state(pubkey, link.clone(), seq_num + 1);
    }

    pub fn store_state_for_all(&mut self, link: Address, seq_num: usize) {
        let pubkey = self.imp.ke_kp.1;
        let mut pks = self.imp.get_pks();
        pks.insert(x25519::PublicKeyWrap(pubkey));
        for pk in pks.iter() {
            self.update_state(pk.0, link.clone(), seq_num.clone() + 1);
        }
    }

    pub fn update_state(&mut self, pk: x25519::PublicKey, link: Address, seq_num: usize) {
        self.imp.store_state(pk, link, seq_num);
    }

    pub fn get_seq_state(&mut self, pk: x25519::PublicKey) -> Result<(Address, usize)> {
        self.imp.get_seq_state(pk)
    }

    /// Handle Channel app instance announcement.
    pub fn unwrap_announcement<'a>(&mut self, preparsed: Preparsed<'a>) -> Result<()> {
        let msg_link = preparsed.header.link.clone();
        self.imp.handle_announcement(preparsed, MsgInfo::Announce)?;
        self.imp
            .link_gen
            .reset_appinst(self.imp.appinst.as_ref().unwrap().base().clone());
        let pubkey = self.imp.ke_kp.1;
        self.update_state(self.imp.author_ke_pk.clone().unwrap().0, msg_link.clone(), 2);
        self.update_state(pubkey, msg_link, 2);
        Ok(())
    }

    /// Handle keyload.
    pub fn unwrap_keyload<'a>(&mut self, preparsed: Preparsed<'a>) -> Result<()> {
        self.imp.handle_keyload(preparsed, MsgInfo::Keyload)?;
        Ok(())
    }

    /// Unwrap and verify signed packet.
    pub fn unwrap_signed_packet<'a>(&mut self, preparsed: Preparsed<'a>) -> Result<(Bytes, Bytes)> {
        self.imp.handle_signed_packet(preparsed, MsgInfo::SignedPacket)
    }

    /// Unwrap and verify tagged packet.
    pub fn unwrap_tagged_packet<'a>(&mut self, preparsed: Preparsed<'a>) -> Result<(Bytes, Bytes)> {
        self.imp.handle_tagged_packet(preparsed, MsgInfo::TaggedPacket)
    }

    pub fn unwrap_sequence<'a>(&mut self, preparsed: Preparsed<'a>) -> Result<Address> {
        let seq_msg = self.imp.handle_sequence(preparsed, MsgInfo::Sequence).unwrap();
        let msg_id = self.gen_msg_id(
            &Address::new(
                self.imp.appinst.as_ref().unwrap().appinst.clone(),
                MsgId::from(seq_msg.ref_link),
            ),
            seq_msg.pubkey,
            seq_msg.seq_num.0,
        );
        Ok(msg_id)
    }

    pub fn get_branching_flag(&self) -> u8 {
        self.imp.get_branching_flag()
    }

    pub fn gen_msg_id(&mut self, link: &Address, pk: x25519::PublicKey, seq: usize) -> Address {
        self.imp.gen_msg_id(link.rel(), pk, seq)
    }

    pub fn gen_next_msg_ids(&mut self, branching: bool) -> Vec<(x25519::PublicKey, Address, usize)> {
        let mut pks = self.imp.get_pks();
        let mut ids = Vec::new();
        let self_pk = x25519::PublicKeyWrap(self.imp.ke_kp.1);

        if !pks.contains(&self_pk) {
            pks.insert(self_pk);
        }

        for pk in pks.iter() {
            let (seq_link, seq_num) = self.imp.get_seq_state(pk.0).unwrap();
            if branching {
                ids.push((pk.0, self.gen_msg_id(&seq_link, pk.0, 1), 1));
            } else {
                // In Single Branching instances, while issuing transactions, the sequence state is
                // set to the next message that will be sent, when fetching transactions sent by
                // another publisher, it is necessary to check the current sequence state along with
                // the link rather than the next state. To simplify the search we return both ids
                ids.push((pk.0, self.gen_msg_id(&seq_link, pk.0, seq_num), seq_num));
                ids.push((pk.0, self.gen_msg_id(&seq_link, pk.0, seq_num - 1), seq_num - 1));
            }
        }
        ids
    }
}<|MERGE_RESOLUTION|>--- conflicted
+++ resolved
@@ -23,9 +23,6 @@
     pub fn new(seed: &str, encoding: &str, payload_length: usize) -> Self {
         let nonce = "TANGLESUBSCRIBERNONCE".as_bytes().to_vec();
         Self {
-<<<<<<< HEAD
-            imp: SubscriberT::gen(Store::default(), LinkGen::default(), prng::dbg_init_str(seed), nonce),
-=======
             imp: SubscriberT::gen(
                 Store::default(),
                 LinkGen::default(),
@@ -34,7 +31,6 @@
                 encoding.as_bytes().to_vec(),
                 payload_length
             ),
->>>>>>> 81bc2582
         }
     }
 
