//! `Unsubscribe` message content. This message is published by a subscriber
//! willing to unsubscribe from this channel.
//!
//! ```ddml
//! message Unsubscribe {
//!     join link msgid;
//!     absorb u8 ed25519pk[32];
//!     commit;
//!     squeeze external byte hash[32];
//!     mssig(hash) sig;
//! }
//! ```
//!
//! # Fields:
//!
//! * `msgid` -- link to the `Subscribe` message published by the subscriber.
//!
//! * `ed25519pk` -- subscriber's Ed25519 public key.
//!
//! * `hash` -- hash value to be signed.
//!
//! * `sig` -- message signature generated with the senders private key.
use crypto::signatures::ed25519;

use core::marker::PhantomData;

use iota_streams_app::message::{
    self,
    HasLink,
};
use iota_streams_core::{
    async_trait,
    prelude::Box,
    sponge::prp::PRP,
    Result,
};
use iota_streams_ddml::{
    command::*,
    io,
    link_store::{
        EmptyLinkStore,
        LinkStore,
    },
    types::*,
};

pub struct ContentWrap<'a, F, Link: HasLink> {
    pub(crate) link: &'a <Link as HasLink>::Rel,
<<<<<<< HEAD
    pub(crate) subscriber_private_key: &'a ed25519::SecretKey,
    pub(crate) _phantom: std::marker::PhantomData<(F, Link)>,
=======
    pub(crate) sig_kp: &'a ed25519::Keypair,
    pub(crate) _phantom: PhantomData<(F, Link)>,
>>>>>>> ee8e835b
}

#[async_trait(?Send)]
impl<'a, F, Link> message::ContentSizeof<F> for ContentWrap<'a, F, Link>
where
    F: PRP,
    Link: HasLink,
    Link::Rel: 'a + Eq + SkipFallback<F>,
{
    async fn sizeof<'c>(&self, ctx: &'c mut sizeof::Context<F>) -> Result<&'c mut sizeof::Context<F>> {
        let store = EmptyLinkStore::<F, Link::Rel, ()>::default();
        ctx.join(&store, self.link)?
            .absorb(&self.subscriber_private_key.public_key())?
            .commit()?
            .ed25519(self.subscriber_private_key, HashSig)?;
        Ok(ctx)
    }
}

#[async_trait(?Send)]
impl<'a, F, Link, Store> message::ContentWrap<F, Store> for ContentWrap<'a, F, Link>
where
    F: PRP,
    Link: HasLink,
    Link::Rel: 'a + Eq + SkipFallback<F>,
    Store: LinkStore<F, Link::Rel>,
{
    async fn wrap<'c, OS: io::OStream>(
        &self,
        store: &Store,
        ctx: &'c mut wrap::Context<F, OS>,
    ) -> Result<&'c mut wrap::Context<F, OS>> {
        ctx.join(store, self.link)?
            .absorb(&self.subscriber_private_key.public_key())?
            .commit()?
            .ed25519(self.subscriber_private_key, HashSig)?;
        Ok(ctx)
    }
}

pub struct ContentUnwrap<F, Link: HasLink> {
<<<<<<< HEAD
    pub(crate) link: Link::Rel,
    pub(crate) subscriber_public_key: ed25519::PublicKey,
    _phantom: std::marker::PhantomData<(F, Link)>,
=======
    pub(crate) link: <Link as HasLink>::Rel,
    pub(crate) sig_pk: ed25519::PublicKey,
    _phantom: PhantomData<(F, Link)>,
>>>>>>> ee8e835b
}

impl<F, Link: HasLink> Default for ContentUnwrap<F, Link> {
    fn default() -> Self {
        Self {
            link: Default::default(),
            subscriber_public_key: ed25519::PublicKey::try_from_bytes([0; 32]).unwrap(),
            _phantom: Default::default(),
        }
    }
}

#[async_trait(?Send)]
impl<F, Link, Store> message::ContentUnwrap<F, Store> for ContentUnwrap<F, Link>
where
    F: PRP,
    Link: HasLink,
    <Link as HasLink>::Rel: Eq + Default + SkipFallback<F>,
    Store: LinkStore<F, <Link as HasLink>::Rel>,
{
    async fn unwrap<'c, IS: io::IStream>(
        &mut self,
        store: &Store,
        ctx: &'c mut unwrap::Context<F, IS>,
    ) -> Result<&'c mut unwrap::Context<F, IS>> {
        ctx.join(store, &mut self.link)?
            .absorb(&mut self.subscriber_public_key)?
            .commit()?
            .ed25519(&self.subscriber_public_key, HashSig)?;
        Ok(ctx)
    }
}<|MERGE_RESOLUTION|>--- conflicted
+++ resolved
@@ -46,13 +46,8 @@
 
 pub struct ContentWrap<'a, F, Link: HasLink> {
     pub(crate) link: &'a <Link as HasLink>::Rel,
-<<<<<<< HEAD
     pub(crate) subscriber_private_key: &'a ed25519::SecretKey,
-    pub(crate) _phantom: std::marker::PhantomData<(F, Link)>,
-=======
-    pub(crate) sig_kp: &'a ed25519::Keypair,
     pub(crate) _phantom: PhantomData<(F, Link)>,
->>>>>>> ee8e835b
 }
 
 #[async_trait(?Send)]
@@ -94,15 +89,9 @@
 }
 
 pub struct ContentUnwrap<F, Link: HasLink> {
-<<<<<<< HEAD
     pub(crate) link: Link::Rel,
     pub(crate) subscriber_public_key: ed25519::PublicKey,
-    _phantom: std::marker::PhantomData<(F, Link)>,
-=======
-    pub(crate) link: <Link as HasLink>::Rel,
-    pub(crate) sig_pk: ed25519::PublicKey,
     _phantom: PhantomData<(F, Link)>,
->>>>>>> ee8e835b
 }
 
 impl<F, Link: HasLink> Default for ContentUnwrap<F, Link> {
