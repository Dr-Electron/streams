--- conflicted
+++ resolved
@@ -16,15 +16,10 @@
     "pretest": "npm run build:nodejs",
     "prepublishOnly": "npm run build",
     "test": "mocha",
-<<<<<<< HEAD
     "serve": "webpack serve",
-    "example:node": "node examples/node.js"
-=======
-    "serve": "webpack-dev-server",
     "example:nodejs": "node examples/node.js",
     "example:nodets": "ts-node examples/node.ts",
     "doc:nodejs": "jsdoc -d node/jsdoc -c jsdoc-conf.json node"
->>>>>>> 51af7821
   },
   "contributors": [
     "huhn511 <huhn.dev@gmail.com>"
