//! Customize Subscriber with default parameters for use over the Tangle.

use core::fmt;
use iota_streams_core::{
    err,
    Result,
};

use super::*;
use crate::api::tangle::{
    ChannelType::SingleBranch,
    Messages,
    UnwrappedMessage,
    User,
};

use iota_streams_app::identifier::Identifier;
use iota_streams_core::{
    prelude::{
        String,
        Vec,
    },
    psk::{
        Psk,
        PskId,
    },
    Errors::SingleDepthOperationFailure,
};
use iota_streams_core_edsig::signature::ed25519;

/// Subscriber Object. Contains User API.
pub struct Subscriber<T> {
    user: User<T>,
}

impl<Trans> Subscriber<Trans> {
    /// Create a new Subscriber instance, generate new Ed25519 key pair.
    ///
    /// # Arguments
    /// * `seed` - A string slice representing the seed of the user [Characters: A-Z, 9]
    /// * `transport` - Transport object used for sending and receiving
    pub fn new(seed: &str, transport: Trans) -> Self {
        let user = User::new(seed, SingleBranch, transport);
        Self { user }
    }

    /// Returns a clone of the transport object
    pub fn get_transport(&self) -> &Trans {
        self.user.get_transport()
    }

    /// Returns a boolean representing whether an Announcement message has been processed
    pub fn is_registered(&self) -> bool {
        self.user.is_registered()
    }

    /// Clears inner state except for own keys and link store.
    pub fn unregister(&mut self) {
        self.user.unregister()
    }

    /// Fetch the user ed25519 public key
    pub fn get_public_key(&self) -> &ed25519::PublicKey {
        self.user.get_public_key()
    }

    /// Channel Author's signature public key
    pub fn author_public_key(&self) -> Option<&ed25519::PublicKey> {
        self.user.author_public_key()
    }

    /// Store a PSK in the user instance
    ///
    ///   # Arguments
    ///   * `pskid` - An identifier representing a pre shared key
    ///   * `psk` - A pre shared key
    pub fn store_psk(&mut self, pskid: PskId, psk: Psk) -> Result<()> {
        self.user.store_psk(pskid, psk, true)
    }

    /// Remove a PSK from the user instance
    ///
    ///   # Arguments
    ///   * `pskid` - An identifier representing a pre shared key
    pub fn remove_psk(&mut self, pskid: PskId) -> Result<()> {
        self.user.remove_psk(pskid)
    }

    /// Fetch the Address (application instance) of the channel.
    pub fn channel_address(&self) -> Option<&ChannelAddress> {
        self.user.channel_address()
    }

    /// Fetch the Announcement Link of the channel.
    pub fn announcement_link(&self) -> &Option<TangleAddress> {
        self.user.announcement_link()
    }

    /// Return boolean representing the sequencing nature of the channel
    pub fn is_multi_branching(&self) -> bool {
        self.user.is_multi_branching()
    }

    /// Return boolean representing whether the implementation type is single depth
    pub fn is_single_depth(&self) -> bool {
        self.user.is_single_depth()
    }

    /// Stores the provided link to the internal sequencing state for the provided participant
    /// [Used for multi-branching sequence state updates]
    ///
    ///   # Arguments
    ///   * `pk` - ed25519 Public Key of the sender of the message
    ///   * `link` - Address link to be stored in internal sequence state mapping
    pub fn store_state(&mut self, id: Identifier, link: &Address) -> Result<()> {
        // TODO: assert!(link.appinst == self.appinst.unwrap());
        self.user.store_state(id, link)
    }

    /// Stores the provided link and sequence number to the internal sequencing state for all participants
    /// [Used for single-branching sequence state updates]
    ///
    ///   # Arguments
    ///   * `link` - Address link to be stored in internal sequence state mapping
    ///   * `seq_num` - New sequence state to be stored in internal sequence state mapping
    pub fn store_state_for_all(&mut self, link: &Address, seq_num: u32) -> Result<()> {
        // TODO: assert!(link.appinst == self.appinst.unwrap());
        self.user.store_state_for_all(link, seq_num)
    }

    /// Fetches the latest PublicKey -> Cursor state mapping from the implementation, allowing the
    /// user to see the latest messages present from each publisher
    pub fn fetch_state(&self) -> Result<Vec<(String, Cursor<Address>)>> {
        let state_list = self.user.fetch_state()?;
        let mut state = Vec::new();
        for (pk, cursor) in state_list {
            state.push((hex::encode(pk.to_bytes()), cursor))
        }
        Ok(state)
    }

    /// Resets the cursor state storage to allow a Subscriber to retrieve all messages in a channel
    /// from scratch
    pub fn reset_state(&mut self) -> Result<()> {
        self.user.reset_state()
    }

    /// Generate the next batch of message [`Address`] to poll
    ///
    /// Given the set of users registered as participants of the channel and their current registered
    /// sequencing position, this method generates a set of new [`Address`] to poll for new messages
    /// (one for each user, represented by its [`Identifier`]). However, beware that it is not recommended to
    /// use this method as a means to implement message traversal, as there's no guarantee that the addresses
    /// returned are the immediately next addresses to be processed. use [`Subscriber::messages()`] instead.
    ///
    /// Keep in mind that in multi-branch channels, the link returned corresponds to the next sequence message.
    ///
    /// The link is returned in a [`Cursor<Link>`] to carry over its sequencing information
    pub fn gen_next_msg_addresses(&self) -> Vec<(Identifier, Cursor<Address>)> {
        self.user.gen_next_msg_addresses()
    }

    /// Serialize user state and encrypt it with password.
    ///
    ///   # Arguments
    ///   * `pwd` - Encryption password
    pub async fn export(&self, pwd: &str) -> Result<Vec<u8>> {
        self.user.export(1, pwd).await
    }

    /// Deserialize user state and decrypt it with password.
    ///
    ///   # Arguments
    ///   * `bytes` - Encrypted serialized user state
    ///   * `pwd` - Encryption password
    ///   * `tsp` - Transport object
    pub async fn import(bytes: &[u8], pwd: &str, tsp: Trans) -> Result<Self> {
        User::<Trans>::import(bytes, 1, pwd, tsp)
            .await
            .map(|user| Self { user })
    }
}

impl<Trans: Transport + Clone> Subscriber<Trans> {
<<<<<<< HEAD
    /// Generates a new Subscriber implementation from input. It then syncs state of the user from
    /// the given announcement message link
    ///
    ///  # Arguements
    /// * `seed` - A string slice representing the seed of the user [Characters: A-Z, 9]
    /// * `announcement` - An existing announcement message link for processing
    /// * `transport` - Transport object used for sending and receiving
    pub async fn recover(seed: &str, announcement: &Address, transport: Trans) -> Result<Self> {
        let mut subscriber = Subscriber::new(seed, transport);
        subscriber.receive_announcement(announcement).await?;
        subscriber.sync_state().await?;

        Ok(subscriber)
    }

=======
>>>>>>> 3384221d
    /// Create and Send a Subscribe message to a Channel app instance.
    ///
    /// # Arguments
    /// * `link_to` - Address of the Channel Announcement message
    pub async fn send_subscribe(&mut self, link_to: &Address) -> Result<Address> {
        self.user.send_subscribe(link_to).await
    }

    /// Create and send a signed packet.
    ///
    ///  # Arguments
    ///  * `link_to` - Address of the message the keyload will be attached to
    ///  * `public_payload` - Wrapped vector of Bytes to have public access
    ///  * `masked_payload` - Wrapped vector of Bytes to have masked access
    pub async fn send_tagged_packet(
        &mut self,
        link_to: &Address,
        public_payload: &Bytes,
        masked_payload: &Bytes,
    ) -> Result<(Address, Option<Address>)> {
        if self.is_single_depth() {
            return err(SingleDepthOperationFailure);
        }
        self.user
            .send_tagged_packet(link_to, public_payload, masked_payload)
            .await
    }

    /// Create and send a tagged packet.
    ///
    ///  # Arguments
    ///  * `link_to` - Address of the message the keyload will be attached to
    ///  * `public_payload` - Wrapped vector of Bytes to have public access
    ///  * `masked_payload` - Wrapped vector of Bytes to have masked access
    pub async fn send_signed_packet(
        &mut self,
        link_to: &Address,
        public_payload: &Bytes,
        masked_payload: &Bytes,
    ) -> Result<(Address, Option<Address>)> {
        if self.is_single_depth() {
            return err(SingleDepthOperationFailure);
        }
        self.user
            .send_signed_packet(link_to, public_payload, masked_payload)
            .await
    }

    /// Send an Unsubscribe message to inform the Author that you would like to be removed
    /// from the channel instance.
    pub async fn send_unsubscribe(&mut self, link_to: &Address) -> Result<Address> {
        self.user.send_unsubscribe(link_to).await
    }

    /// Receive and Process an announcement message.
    ///
    /// # Arguments
    /// * `link` - Address of the Channel Announcement message
    pub async fn receive_announcement(&mut self, link: &Address) -> Result<()> {
        self.user.receive_announcement(link).await
    }

    /// Receive and process a keyload message.
    ///
    ///  # Arguments
    ///  * `link` - Address of the message to be processed
    pub async fn receive_keyload(&mut self, link: &Address) -> Result<bool> {
        self.user.receive_keyload(link).await
    }

    /// Receive and process a signed packet message.
    ///
    ///  # Arguments
    ///  * `link` - Address of the message to be processed
    pub async fn receive_signed_packet(&mut self, link: &Address) -> Result<(ed25519::PublicKey, Bytes, Bytes)> {
        self.user.receive_signed_packet(link).await
    }

    /// Receive and process a tagged packet message.
    ///
    ///  # Arguments
    ///  * `link` - Address of the message to be processed
    pub async fn receive_tagged_packet(&mut self, link: &Address) -> Result<(Bytes, Bytes)> {
        self.user.receive_tagged_packet(link).await
    }

    /// Receive and process a sequence message.
    ///
    ///  # Arguments
    ///  * `link` - Address of the message to be processed
    pub async fn receive_sequence(&mut self, link: &Address) -> Result<Address> {
        self.user.receive_sequence(link).await
    }

    /// Start a [`Messages`] stream to traverse the channel messages
    ///
    /// See the documentation in [`Messages`] for more details and examples.
    pub fn messages(&mut self) -> Messages<'_, Trans> {
        self.user.messages()
    }

    /// Retrieves the previous message from the message specified (provided the user has access to it)
    pub async fn fetch_prev_msg(&mut self, link: &Address) -> Result<UnwrappedMessage> {
        self.user.fetch_prev_msg(link).await
    }

    /// Retrieves a specified number of previous messages from an original specified messsage link
    pub async fn fetch_prev_msgs(&mut self, link: &Address, max: usize) -> Result<Vec<UnwrappedMessage>> {
        self.user.fetch_prev_msgs(link, max).await
    }

    /// Iteratively fetches all the pending messages from the transport
    ///
    /// Return a vector with all the messages collected. This is a convenience
    /// method around the [`Messages`] stream. Check out its docs for more
    /// advanced usages.
    pub async fn fetch_next_msgs(&mut self) -> Result<Vec<UnwrappedMessage>> {
        self.user.fetch_next_msgs().await
    }

    /// Iteratively fetches all the next messages until internal state has caught up
    ///
    /// If succeeded, returns the number of messages advanced.
    pub async fn sync_state(&mut self) -> Result<usize> {
        self.user.sync_state().await
    }

    /// Receive and process a message of unknown type. Message will be handled appropriately and
    /// the unwrapped contents returned
    ///
    ///   # Arguments
    ///   * `link` - Address of the message to be processed
    ///   * `pk` - Optional ed25519 Public Key of the sending participant. None if unknown
    pub async fn receive_msg(&mut self, link: &Address) -> Result<UnwrappedMessage> {
        self.user.receive_message(link).await
    }

    /// Receive and process a message with a known anchor link and message number. This can only
    /// be used if the channel is a single depth channel.
    ///
    ///   # Arguments
    ///   * `anchor_link` - Address of the anchor message for the channel
    ///   * `msg_num` - Sequence of sent message (not counting announce or any keyloads)
    pub async fn receive_msg_by_sequence_number(
        &mut self,
        anchor_link: &Address,
        msg_num: u32,
    ) -> Result<UnwrappedMessage> {
        self.user.receive_msg_by_sequence_number(anchor_link, msg_num).await
    }
}

impl<T: Transport + Clone> fmt::Display for Subscriber<T> {
    fn fmt(&self, f: &mut fmt::Formatter<'_>) -> fmt::Result {
        write!(
            f,
            "<{}>\n{}",
            hex::encode(self.user.user.sig_kp.public.as_bytes()),
            self.user.user.key_store
        )
    }
}

impl<Trans> IntoMessages<Trans> for Subscriber<Trans> {
    fn messages(&mut self) -> Messages<'_, Trans>
    where
        Trans: Transport,
    {
        IntoMessages::messages(&mut self.user)
    }
}<|MERGE_RESOLUTION|>--- conflicted
+++ resolved
@@ -182,24 +182,6 @@
 }
 
 impl<Trans: Transport + Clone> Subscriber<Trans> {
-<<<<<<< HEAD
-    /// Generates a new Subscriber implementation from input. It then syncs state of the user from
-    /// the given announcement message link
-    ///
-    ///  # Arguements
-    /// * `seed` - A string slice representing the seed of the user [Characters: A-Z, 9]
-    /// * `announcement` - An existing announcement message link for processing
-    /// * `transport` - Transport object used for sending and receiving
-    pub async fn recover(seed: &str, announcement: &Address, transport: Trans) -> Result<Self> {
-        let mut subscriber = Subscriber::new(seed, transport);
-        subscriber.receive_announcement(announcement).await?;
-        subscriber.sync_state().await?;
-
-        Ok(subscriber)
-    }
-
-=======
->>>>>>> 3384221d
     /// Create and Send a Subscribe message to a Channel app instance.
     ///
     /// # Arguments
