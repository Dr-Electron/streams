use iota_streams_app::{
    identifier::Identifier,
    message::{
        HasLink as _,
        LinkGenerator,
    },
};
use iota_streams_core::{
    err,
    prelude::{
        ToString,
        Vec,
    },
    prng,
    psk::{
        Psk,
        PskId,
    },
    try_or,
    unwrap_or_break,
    Errors::{
        ChannelDuplication,
        ChannelNotSingleDepth,
        NoPreviousMessage,
        UnknownMsgType,
        UserNotRegistered,
    },
    Result,
};

use super::*;
use crate::{
    api,
    message,
};

type UserImp = api::user::User<DefaultF, Address, LinkGen, LinkStore, KeyStore>;

const ENCODING: &str = "utf-8";
const PAYLOAD_LENGTH: usize = 32_000;

/// Baseline User api object. Contains the api user implementation as well as the transport object
pub struct User<Trans> {
    pub user: UserImp,
    pub transport: Trans,
}

impl<Trans> User<Trans> {
    /// Create a new User instance.
    ///
    /// # Arguments
    /// * `seed` - A string slice representing the seed of the user [Characters: A-Z, 9]
    /// * `channel_type` - Implementation type: [0: Single Branch, 1: Multi Branch , 2: Single Depth]
    /// * `transport` - Transport object used for sending and receiving
    pub fn new(seed: &str, channel_type: ChannelType, transport: Trans) -> Self {
        let nonce = "TANGLEUSERNONCE".as_bytes().to_vec();
        let user = UserImp::gen(
            prng::from_seed("IOTA Streams Channels user sig keypair", seed),
            nonce,
            channel_type,
            ENCODING.as_bytes().to_vec(),
            PAYLOAD_LENGTH,
        );
        Self { user, transport }
    }

    pub fn get_transport(&self) -> &Trans {
        &self.transport
    }

    // Attributes

    /// Fetch the Address (application instance) of the channel.
    pub fn channel_address(&self) -> Option<&ChannelAddress> {
        self.user.appinst.as_ref().map(|x| &x.appinst)
    }

    /// Fetch the Announcement Link of the channel.
    pub fn announcement_link(&self) -> &Option<TangleAddress> {
        &self.user.appinst
    }

    /// Channel Author's signature public key
    pub fn author_public_key(&self) -> Option<&ed25519::PublicKey> {
        self.user.author_public_key()
    }

    /// Return boolean representing the sequencing nature of the channel
    pub fn is_multi_branching(&self) -> bool {
        self.user.is_multi_branching()
    }

    /// Return boolean representing whether the implementation type is single depth
    pub fn is_single_depth(&self) -> bool {
        self.user.is_single_depth()
    }

    /// Fetch the user ed25519 public key
    pub fn get_public_key(&self) -> &PublicKey {
        &self.user.sig_kp.public
    }

    pub fn is_registered(&self) -> bool {
        self.user.appinst.is_some()
    }

    pub fn unregister(&mut self) {
        self.user.appinst = None;
        self.user.author_sig_pk = None;
    }

    // Utility

    /// Stores the provided link to the internal sequencing state for the provided participant
    /// [Used for multi-branching sequence state updates]
    /// [Author, Subscriber]
    ///
    ///   # Arguments
    ///   * `pk` - ed25519 Public Key of the sender of the message
    ///   * `link` - Address link to be stored in internal sequence state mapping
    pub fn store_state(&mut self, id: Identifier, link: &Address) -> Result<()> {
        // TODO: assert!(link.appinst == self.appinst.unwrap());
        self.user.store_state(id, link.msgid)
    }

    /// Stores the provided link and sequence number to the internal sequencing state for all participants
    /// [Used for single-branching sequence state updates]
    /// [Author, Subscriber]
    ///
    ///   # Arguments
    ///   * `link` - Address link to be stored in internal sequence state mapping
    ///   * `seq_num` - New sequence state to be stored in internal sequence state mapping
    pub fn store_state_for_all(&mut self, link: &Address, seq_num: u32) -> Result<()> {
        // TODO: assert!(link.appinst == self.appinst.unwrap());
        self.user.store_state_for_all(link.msgid, seq_num)
    }

    /// Fetches the latest PublicKey -> Cursor state mapping from the implementation, allowing the
    /// user to see the latest messages present from each publisher
    /// [Author, Subscriber]
    pub fn fetch_state(&self) -> Result<Vec<(Identifier, Cursor<Address>)>> {
        self.user.fetch_state()
    }

    /// Resets the cursor state storage to allow a User to retrieve all messages in a channel
    /// from scratch
    /// [Author, Subscriber]
    pub fn reset_state(&mut self) -> Result<()> {
        self.user.reset_state()
    }

    /// Generate a vector containing the next sequenced message identifier for each publishing
    /// participant in the channel
    /// [Author, Subscriber]
    ///
    ///   # Arguments
    ///   * `branching` - Boolean representing the sequencing nature of the channel
    pub fn gen_next_msg_ids(&mut self, branching: bool) -> Vec<(Identifier, Cursor<Address>)> {
        self.user.gen_next_msg_ids(branching)
    }

    /// Commit to state a wrapped message and type
    /// [Author, Subscriber]
    ///
    ///  # Arguments
    ///  * `wrapped` - A wrapped message intended to be committed to the link store
    ///  * `info` - The type of wrapped message being committed to the link store
    pub fn commit_wrapped(&mut self, wrapped: WrapState, info: MsgInfo) -> Result<Address> {
        self.user.commit_wrapped(wrapped, info)
    }

    pub async fn export(&self, flag: u8, pwd: &str) -> Result<Vec<u8>> {
        self.user.export(flag, pwd).await
    }
    pub async fn import(bytes: &[u8], flag: u8, pwd: &str, tsp: Trans) -> Result<Self> {
        UserImp::import(bytes, flag, pwd).await.map(|u| Self {
            user: u,
            transport: tsp,
        })
    }

    /// Store a PSK in the user instance
    ///
    ///   # Arguments
    ///   * `pskid` - An identifier representing a pre shared key
    ///   * `psk` - A pre shared key
    pub fn store_psk(&mut self, pskid: PskId, psk: Psk, use_psk: bool) -> Result<()> {
        self.user.store_psk(pskid, psk, use_psk)
    }

    /// Remove a PSK from the user instance
    ///
    ///   # Arguments
    ///   * `pskid` - An identifier representing a pre shared key
    pub fn remove_psk(&mut self, pskid: PskId) -> Result<()> {
        self.user.remove_psk(pskid)
    }

    /// Store a predefined Subscriber by their public key
    ///
    ///   # Arguments
    ///   * `pk` - ed25519 public key of known subscriber
    pub fn store_new_subscriber(&mut self, pk: PublicKey) -> Result<()> {
        self.user.insert_subscriber(pk)
    }

    /// Remove a Subscriber from the user instance
    ///
    ///   # Arguments
    ///   * `pk` - ed25519 public key of known subscriber
    pub fn remove_subscriber(&mut self, pk: PublicKey) -> Result<()> {
        self.user.remove_subscriber(pk)
    }

    /// Consume a binary sequence message and return the derived message link
    async fn process_sequence(&mut self, msg: BinaryMessage, store: bool) -> Result<Address> {
        let unwrapped = self.user.handle_sequence(msg, MsgInfo::Sequence, store).await?;
        let msg_link = self.user.link_gen.link_from(
            unwrapped.body.id,
            Cursor::new_at(&unwrapped.body.ref_link, 0, unwrapped.body.seq_num.0 as u32),
        );
        Ok(msg_link)
    }
}

impl<Trans: Transport + Clone> User<Trans> {
    /// Send a message with sequencing logic. If channel is single-branched, then no secondary
    /// sequence message is sent and None is returned for the address.
    ///
    /// # Arguments
    /// * `wrapped` - A wrapped sequence object containing the sequence message and state
    async fn send_sequence(&mut self, wrapped_sequence: WrappedSequence) -> Result<Option<Address>> {
        match wrapped_sequence {
            WrappedSequence::MultiBranch(
                cursor,
                WrappedMessage {
                    message,
                    wrapped: wrapped_state,
                },
            ) => {
                self.transport.send_message(&Message::new(message)).await?;
                self.user.commit_sequence(cursor, wrapped_state, MsgInfo::Sequence)
            }
            WrappedSequence::SingleBranch(cursor) => {
                self.user.commit_sequence_to_all(cursor)?;
                Ok(None)
            }
            WrappedSequence::SingleDepth(cursor) => {
                self.user.commit_sequence_to_all(cursor)?;
                Ok(None)
            }
            WrappedSequence::None => Ok(None),
        }
    }

    /// Send a message without using sequencing logic. Reserved for Announce and Subscribe messages
    async fn send_message(&mut self, msg: WrappedMessage, info: MsgInfo) -> Result<Address> {
        self.transport.send_message(&Message::new(msg.message)).await?;
        self.commit_wrapped(msg.wrapped, info)
    }

    /// Send a message using sequencing logic.
    ///
    /// # Arguments
    /// * `msg` - Wrapped Message ready for sending
    /// * `ref_link` - Reference link to be included in sequence message
    /// * `info` - Enum denominating the type of message being sent and committed
    async fn send_message_sequenced(
        &mut self,
        msg: WrappedMessage,
        ref_link: &MsgId,
        info: MsgInfo,
    ) -> Result<(Address, Option<Address>)> {
        // Send & commit original message
        self.transport.send_message(&Message::new(msg.message)).await?;
        let msg_link = self.commit_wrapped(msg.wrapped, info)?;

        // Send & commit associated sequence message
        let seq = self.user.wrap_sequence(ref_link).await?;
        let seq_link = self.send_sequence(seq).await?;
        Ok((msg_link, seq_link))
    }

    /// Send an announcement message, generating a channel [Author].
    pub async fn send_announce(&mut self) -> Result<Address> {
        let msg = self.user.announce().await?;
        try_or!(
            self.transport.recv_message(&msg.message.link).await.is_err(),
            ChannelDuplication
        )?;
        self.send_message(msg, MsgInfo::Announce).await
    }

    /// Create and send a signed packet [Author, Subscriber].
    ///
    ///  # Arguments
    ///  * `link_to` - Address of the message the keyload will be attached to
    ///  * `public_payload` - Wrapped vector of Bytes to have public access
    ///  * `masked_payload` - Wrapped vector of Bytes to have masked access
    pub async fn send_signed_packet(
        &mut self,
        link_to: &Address,
        public_payload: &Bytes,
        masked_payload: &Bytes,
    ) -> Result<(Address, Option<Address>)> {
        let msg = self.user.sign_packet(link_to, public_payload, masked_payload).await?;
        self.send_message_sequenced(msg, link_to.rel(), MsgInfo::SignedPacket)
            .await
    }

    /// Create and send a tagged packet [Author, Subscriber].
    ///
    ///  # Arguments
    ///  * `link_to` - Address of the message the keyload will be attached to
    ///  * `public_payload` - Wrapped vector of Bytes to have public access
    ///  * `masked_payload` - Wrapped vector of Bytes to have masked access
    pub async fn send_tagged_packet(
        &mut self,
        link_to: &Address,
        public_payload: &Bytes,
        masked_payload: &Bytes,
    ) -> Result<(Address, Option<Address>)> {
        let msg = self.user.tag_packet(link_to, public_payload, masked_payload).await?;
        self.send_message_sequenced(msg, link_to.rel(), MsgInfo::TaggedPacket)
            .await
    }

    /// Create and send a new keyload for a list of subscribers [Author].
    ///
    ///  # Arguments
    ///  * `link_to` - Address of the message the keyload will be attached to
    ///  * `keys`  - Iterable of [`Identifier`] to be included in message
    pub async fn send_keyload<'a, I>(&mut self, link_to: &Address, keys: I) -> Result<(Address, Option<Address>)>
    where
        I: IntoIterator<Item = &'a Identifier>,
    {
        let msg = self.user.share_keyload(link_to, keys).await?;
        self.send_message_sequenced(msg, link_to.rel(), MsgInfo::Keyload).await
    }

    /// Create and send keyload for all subscribed subscribers [Author].
    ///
    ///  # Arguments
    ///  * `link_to` - Address of the message the keyload will be attached to
    pub async fn send_keyload_for_everyone(&mut self, link_to: &Address) -> Result<(Address, Option<Address>)> {
        let msg = self.user.share_keyload_for_everyone(link_to).await?;
        self.send_message_sequenced(msg, link_to.rel(), MsgInfo::Keyload).await
    }

    /// Create and Send a Subscribe message to a Channel app instance [Subscriber].
    ///
    /// # Arguments
    /// * `link_to` - Address of the Channel Announcement message
    pub async fn send_subscribe(&mut self, link_to: &Address) -> Result<Address> {
        let msg = self.user.subscribe(link_to).await?;
        self.send_message(msg, MsgInfo::Subscribe).await
    }

    /// Create and Send an Unsubscribe message to a Channel app instance [Subscriber].
    ///
    /// # Arguments
    /// * `link_to` - Address of the user subscription message
    pub async fn send_unsubscribe(&mut self, link_to: &Address) -> Result<Address> {
        let msg = self.user.unsubscribe(link_to).await?;
        self.send_message(msg, MsgInfo::Unsubscribe).await
    }

    // Receive

    /// Receive and process a sequence message [Author, Subscriber].
    ///
    ///  # Arguments
    ///  * `link` - Address of the message to be processed
    pub async fn receive_sequence(&mut self, link: &Address) -> Result<Address> {
        let msg = self.transport.recv_message(link).await?;
        if let Some(_addr) = &self.user.appinst {
            let seq_msg = self
                .user
                .handle_sequence(msg.binary, MsgInfo::Sequence, true)
                .await?
                .body;
            let msg_id = self.user.link_gen.link_from(
                seq_msg.id,
                Cursor::new_at(&seq_msg.ref_link, 0, seq_msg.seq_num.0 as u32),
            );

            Ok(msg_id)
        } else {
            err!(UserNotRegistered)
        }
    }

    /// Receive and process a signed packet message [Author, Subscriber].
    ///
    ///  # Arguments
    ///  * `link` - Address of the message to be processed
    pub async fn receive_signed_packet(&mut self, link: &Address) -> Result<(PublicKey, Bytes, Bytes)> {
        let msg = self.transport.recv_message(link).await?;
        // TODO: msg.timestamp is lost
        let m = self
            .user
            .handle_signed_packet(msg.binary, MsgInfo::SignedPacket)
            .await?;
        Ok(m.body)
    }

    /// Receive and process a tagged packet message [Author, Subscriber].
    ///
    ///  # Arguments
    ///  * `link` - Address of the message to be processed
    pub async fn receive_tagged_packet(&mut self, link: &Address) -> Result<(Bytes, Bytes)> {
        let msg = self.transport.recv_message(link).await?;
        let m = self
            .user
            .handle_tagged_packet(msg.binary, MsgInfo::TaggedPacket)
            .await?;
        Ok(m.body)
    }

    /// Receive and process a subscribe message [Author].
    ///
    ///  # Arguments
    ///  * `link` - Address of the message to be processed
    pub async fn receive_subscribe(&mut self, link: &Address) -> Result<()> {
        let msg = self.transport.recv_message(link).await?;
        // TODO: Timestamp is lost.
        self.user.handle_subscribe(msg.binary, MsgInfo::Subscribe).await
    }

    /// Receive and process an unsubscribe message [Author].
    ///
    ///  # Arguments
    ///  * `link` - Address of the message to be processed
    pub async fn receive_unsubscribe(&mut self, link: &Address) -> Result<()> {
        let msg = self.transport.recv_message(link).await?;
        // TODO: Timestamp is lost.
        self.user.handle_unsubscribe(msg.binary, MsgInfo::Unsubscribe).await
    }

    /// Receive and Process an announcement message [Subscriber].
    ///
    /// # Arguments
    /// * `link_to` - Address of the Channel Announcement message
    pub async fn receive_announcement(&mut self, link: &Address) -> Result<()> {
        let msg = self.transport.recv_message(link).await?;
        self.user.handle_announcement(msg.binary, MsgInfo::Announce).await
    }

    /// Receive and process a keyload message [Subscriber].
    ///
    ///  # Arguments
    ///  * `link` - Address of the message to be processed
    pub async fn receive_keyload(&mut self, link: &Address) -> Result<bool> {
        let msg = self.transport.recv_message(link).await?;
        let m = self.user.handle_keyload(msg.binary, MsgInfo::Keyload).await?;
        Ok(m.body)
    }

    /// Receive and process a message of unknown type. Message will be handled appropriately and
    /// the unwrapped contents returned [Author, Subscriber].
    ///
    ///   # Arguments
    ///   * `link` - Address of the message to be processed
    ///   * `pk` - Optional ed25519 Public Key of the sending participant. None if unknown
    pub async fn receive_message(&mut self, link: &Address) -> Result<UnwrappedMessage> {
        let msg = self.transport.recv_message(link).await?;
        self.handle_message(msg, true).await
    }

    /// Retrieves the next message for each user (if present in transport layer) and returns them [Author, Subscriber]
    pub async fn fetch_next_msgs(&mut self) -> Vec<UnwrappedMessage> {
        let ids = self.user.gen_next_msg_ids(self.user.is_multi_branching());
        let mut msgs = Vec::new();

        for (
            _pk,
            Cursor {
                link,
                ..
            },
        ) in ids
        {
            let msg = self.transport.recv_message(&link).await;

            if let Ok(msg) = msg {
                if let Ok(msg) = self.handle_message(msg, true).await {
                    msgs.push(msg);
                }
            }
        }
        msgs
    }

    /// Retrieves the previous message from the message specified (provided the user has access to it) [Author,
    /// Subscriber]
    ///
    /// # Arguments
    /// * `link` - Address of message to act as root of previous message fetching
    pub async fn fetch_prev_msg(&mut self, link: &Address) -> Result<UnwrappedMessage> {
        let msg = self.transport.recv_message(link).await?;
<<<<<<< HEAD
        let preparsed: Preparsed = msg.binary.parse_header().await?;
        let header = preparsed.header;

        let prev_msg_link = Address::from_bytes(&header.previous_msg_link.0);
=======
        let header = msg.binary.parse_header().await?.header;
        let prev_msg_link = Address::try_from_bytes(&header.previous_msg_link.0)
            .or_else(|_| err!(NoPreviousMessage(link.to_string())))?;
>>>>>>> ab701909
        let prev_msg = self.transport.recv_message(&prev_msg_link).await?;
        let unwrapped = self.handle_message(prev_msg, false).await?;
        Ok(unwrapped)
    }

    /// Retrieves a specified number of previous messages from an original specified messsage link [Author, Subscriber]
    /// # Arguments
    /// * `link` - Address of message to act as root of previous message fetching
    /// * `max` - The number of msgs to try and parse
    pub async fn fetch_prev_msgs(&mut self, link: &Address, max: usize) -> Result<Vec<UnwrappedMessage>> {
        let mut msg_info: (Address, u8, Message) = self.parse_msg_info(link).await?;
        let mut to_process = Vec::new();
        let mut msgs = Vec::new();

        for _ in 0..max {
            msg_info = unwrap_or_break!(self.parse_msg_info(&msg_info.0).await);
            if msg_info.1 == message::SEQUENCE {
                let msg_link = self.process_sequence(msg_info.2.binary, false).await?;
                msg_info = self.parse_msg_info(&msg_link).await?;
            }
            to_process.push(msg_info.2);
        }

        to_process.reverse();
        for msg in to_process {
            let unwrapped = self.handle_message(msg, false).await?;
            msgs.push(unwrapped);
        }

        Ok(msgs)
    }

    /// Handle message of unknown type. Ingests a message and unwraps it according to its determined
    /// content type [Author, Subscriber].
    ///
    /// # Arguments
    /// * `msg` - Binary message of unknown type
    pub async fn handle_message(&mut self, mut msg0: Message, store: bool) -> Result<UnwrappedMessage> {
        let mut sequenced = false;
        loop {
            // Forget TangleMessage and timestamp
            let msg = msg0.binary;
            let preparsed: Preparsed = msg.parse_header().await?;
            let link = preparsed.header.link;
            let prev_link = Address::try_from_bytes(&preparsed.header.previous_msg_link.0)?;
            match preparsed.header.content_type {
                message::SIGNED_PACKET => match self.user.handle_signed_packet(msg, MsgInfo::SignedPacket).await {
                    Ok(m) => {
                        return Ok(m.map(|(pk, public, masked)| MessageContent::new_signed_packet(pk, public, masked)))
                    }
                    Err(e) => match sequenced {
                        true => return Ok(UnwrappedMessage::new(link, prev_link, MessageContent::unreadable())),
                        false => return Err(e),
                    },
                },
                message::TAGGED_PACKET => match self.user.handle_tagged_packet(msg, MsgInfo::TaggedPacket).await {
                    Ok(m) => return Ok(m.map(|(public, masked)| MessageContent::new_tagged_packet(public, masked))),
                    Err(e) => match sequenced {
                        true => return Ok(UnwrappedMessage::new(link, prev_link, MessageContent::unreadable())),
                        false => return Err(e),
                    },
                },
                message::KEYLOAD => {
                    // So long as the unwrap has not failed, we will return a blank object to
                    // inform the user that a message was present, even if the use wasn't part of
                    // the keyload itself. This is to prevent sequencing failures
                    let m = self.user.handle_keyload(msg, MsgInfo::Keyload).await?;
                    // TODO: Verify content, whether user is allowed or not!
                    let u = m.map(|_allowed| MessageContent::new_keyload());
                    return Ok(u);
                }
                message::SEQUENCE => {
                    let msg_link = self.process_sequence(msg, store).await?;
                    let msg = self.transport.recv_message(&msg_link).await?;
                    sequenced = true;
                    msg0 = msg;
                }
                unknown_content => return err!(UnknownMsgType(unknown_content)),
            }
        }
    }

    /// Get the previous msg link and msg type from header of message and return in a tuple alongside
    /// the message itself
    async fn parse_msg_info(&mut self, link: &Address) -> Result<(Address, u8, Message)> {
        let msg = self.transport.recv_message(link).await?;
<<<<<<< HEAD
        let preparsed: Preparsed = msg.binary.parse_header().await?;
        let header = preparsed.header;
        let link = Address::from_bytes(&header.previous_msg_link.0);
=======
        let header = msg.binary.parse_header().await?.header;
        let link = Address::try_from_bytes(&header.previous_msg_link.0)
            .or_else(|_| err!(NoPreviousMessage(link.to_string())))?;
>>>>>>> ab701909
        Ok((link, header.content_type, msg))
    }

    /// Receive and process a message with a known anchor link and message number. This can only
    /// be used if the channel is a single depth channel. [Author, Subscriber]
    ///
    ///   # Arguments
    ///   * `anchor_link` - Address of the anchor message for the channel
    ///   * `msg_num` - Sequence of sent message (not counting announce or any keyloads)
    pub async fn receive_msg_by_sequence_number(
        &mut self,
        anchor_link: &Address,
        msg_num: u32,
    ) -> Result<UnwrappedMessage> {
        if !self.is_single_depth() {
            return err(ChannelNotSingleDepth);
        }
        match self.author_public_key() {
            Some(pk) => {
                let seq_no = self.user.fetch_anchor()?.seq_no;
                let cursor = Cursor::new_at(anchor_link.rel(), 0, msg_num + seq_no);
                let link = self.user.link_gen.link_from(pk, cursor);
                let msg = self.transport.recv_message(&link).await?;
                self.handle_message(msg, false).await
            }
            None => err(UserNotRegistered),
        }
    }
}<|MERGE_RESOLUTION|>--- conflicted
+++ resolved
@@ -472,14 +472,7 @@
         let ids = self.user.gen_next_msg_ids(self.user.is_multi_branching());
         let mut msgs = Vec::new();
 
-        for (
-            _pk,
-            Cursor {
-                link,
-                ..
-            },
-        ) in ids
-        {
+        for (_pk, Cursor { link, .. }) in ids {
             let msg = self.transport.recv_message(&link).await;
 
             if let Ok(msg) = msg {
@@ -498,16 +491,10 @@
     /// * `link` - Address of message to act as root of previous message fetching
     pub async fn fetch_prev_msg(&mut self, link: &Address) -> Result<UnwrappedMessage> {
         let msg = self.transport.recv_message(link).await?;
-<<<<<<< HEAD
         let preparsed: Preparsed = msg.binary.parse_header().await?;
         let header = preparsed.header;
-
-        let prev_msg_link = Address::from_bytes(&header.previous_msg_link.0);
-=======
-        let header = msg.binary.parse_header().await?.header;
         let prev_msg_link = Address::try_from_bytes(&header.previous_msg_link.0)
             .or_else(|_| err!(NoPreviousMessage(link.to_string())))?;
->>>>>>> ab701909
         let prev_msg = self.transport.recv_message(&prev_msg_link).await?;
         let unwrapped = self.handle_message(prev_msg, false).await?;
         Ok(unwrapped)
@@ -594,15 +581,10 @@
     /// the message itself
     async fn parse_msg_info(&mut self, link: &Address) -> Result<(Address, u8, Message)> {
         let msg = self.transport.recv_message(link).await?;
-<<<<<<< HEAD
         let preparsed: Preparsed = msg.binary.parse_header().await?;
         let header = preparsed.header;
-        let link = Address::from_bytes(&header.previous_msg_link.0);
-=======
-        let header = msg.binary.parse_header().await?.header;
         let link = Address::try_from_bytes(&header.previous_msg_link.0)
             .or_else(|_| err!(NoPreviousMessage(link.to_string())))?;
->>>>>>> ab701909
         Ok((link, header.content_type, msg))
     }
 
