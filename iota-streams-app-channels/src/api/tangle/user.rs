use async_recursion::async_recursion;
use futures::{
    future,
    TryFutureExt,
    TryStreamExt,
};

use iota_streams_app::{
    identifier::Identifier,
    message::HasLink,
};
use iota_streams_core::{
    err,
    prelude::{
<<<<<<< HEAD
        Box,
=======
        ToString,
>>>>>>> 3384221d
        Vec,
    },
    prng,
    psk::{
        Psk,
        PskId,
    },
    try_or,
    unwrap_or_break,
    Errors::{
        ChannelDuplication,
        ChannelNotSingleDepth,
        NoPreviousMessage,
        UnknownMsgType,
        UserNotRegistered,
    },
    Result,
};

use super::*;
use crate::{
    api,
    message,
};

type UserImp = api::user::User<DefaultF, Address, LinkGen, LinkStore, KeyStore>;

const ENCODING: &str = "utf-8";
const PAYLOAD_LENGTH: usize = 32_000;

/// Baseline User api object. Contains the api user implementation as well as the transport object
pub struct User<Trans> {
    pub user: UserImp,
    pub transport: Trans,
}

impl<Trans> User<Trans> {
    /// Create a new User instance.
    ///
    /// # Arguments
    /// * `seed` - A string slice representing the seed of the user [Characters: A-Z, 9]
    /// * `channel_type` - Implementation type: [0: Single Branch, 1: Multi Branch , 2: Single Depth]
    /// * `transport` - Transport object used for sending and receiving
    pub fn new(seed: &str, channel_type: ChannelType, transport: Trans) -> Self {
        let nonce = "TANGLEUSERNONCE".as_bytes().to_vec();
        let user = UserImp::gen(
            prng::from_seed("IOTA Streams Channels user sig keypair", seed),
            nonce,
            channel_type,
            ENCODING.as_bytes().to_vec(),
            PAYLOAD_LENGTH,
        );
        Self { user, transport }
    }

    pub fn get_transport(&self) -> &Trans {
        &self.transport
    }

    // Attributes

    /// Fetch the Address (application instance) of the channel.
    pub fn channel_address(&self) -> Option<&ChannelAddress> {
        self.user.appinst.as_ref().map(|x| &x.appinst)
    }

    /// Fetch the Announcement Link of the channel.
    pub fn announcement_link(&self) -> &Option<TangleAddress> {
        &self.user.appinst
    }

    /// Channel Author's signature public key
    pub fn author_public_key(&self) -> Option<&ed25519::PublicKey> {
        self.user.author_public_key()
    }

    /// Return boolean representing the sequencing nature of the channel
    pub fn is_multi_branching(&self) -> bool {
        self.user.is_multi_branching()
    }

    /// Return boolean representing whether the implementation type is single depth
    pub fn is_single_depth(&self) -> bool {
        self.user.is_single_depth()
    }

    /// Fetch the user ed25519 public key
    pub fn get_public_key(&self) -> &PublicKey {
        &self.user.sig_kp.public
    }

    pub fn is_registered(&self) -> bool {
        self.user.appinst.is_some()
    }

    pub fn unregister(&mut self) {
        self.user.appinst = None;
        self.user.author_sig_pk = None;
    }

    // Utility

    /// Stores the provided link to the internal sequencing state for the provided participant
    /// [Used for multi-branching sequence state updates]
    /// [Author, Subscriber]
    ///
    ///   # Arguments
    ///   * `pk` - ed25519 Public Key of the sender of the message
    ///   * `link` - Address link to be stored in internal sequence state mapping
    pub fn store_state(&mut self, id: Identifier, link: &Address) -> Result<()> {
        // TODO: assert!(link.appinst == self.appinst.unwrap());
        self.user.store_state(id, link.msgid)
    }

    /// Stores the provided link and sequence number to the internal sequencing state for all participants
    /// [Used for single-branching sequence state updates]
    /// [Author, Subscriber]
    ///
    ///   # Arguments
    ///   * `link` - Address link to be stored in internal sequence state mapping
    ///   * `seq_num` - New sequence state to be stored in internal sequence state mapping
    pub fn store_state_for_all(&mut self, link: &Address, seq_num: u32) -> Result<()> {
        // TODO: assert!(link.appinst == self.appinst.unwrap());
        self.user.store_state_for_all(link.msgid, seq_num)
    }

    /// Fetches the latest PublicKey -> Cursor state mapping from the implementation, allowing the
    /// user to see the latest messages present from each publisher
    /// [Author, Subscriber]
    pub fn fetch_state(&self) -> Result<Vec<(Identifier, Cursor<Address>)>> {
        self.user.fetch_state()
    }

    /// Resets the cursor state storage to allow a User to retrieve all messages in a channel
    /// from scratch
    /// [Author, Subscriber]
    pub fn reset_state(&mut self) -> Result<()> {
        self.user.reset_state()
    }

    /// Generate the next batch of message [`Address`] to poll
    ///
    /// Given the set of users registered as participants of the channel and their current registered
    /// sequencing position, this method generates a set of new [`Address`] to poll for new messages
    /// (one for each user, represented by its [`Identifier`]). However, beware that it is not recommended to
    /// use this method as a means to implement message traversal, as there's no guarantee that the addresses
    /// returned are the immediately next addresses to be processed. use [`User::messages()`] instead.
    ///
    /// Keep in mind that in multi-branch channels, the link returned corresponds to the next sequence message.
    ///
    /// The link is returned in a [`Cursor<Link>`] to carry over its sequencing information
    pub fn gen_next_msg_addresses(&self) -> Vec<(Identifier, Cursor<Address>)> {
        self.user.gen_next_msg_links()
    }

    /// Commit to state a wrapped message and type
    /// [Author, Subscriber]
    ///
    ///  # Arguments
    ///  * `wrapped` - A wrapped message intended to be committed to the link store
    ///  * `info` - The type of wrapped message being committed to the link store
    pub fn commit_wrapped(&mut self, wrapped: WrapState, info: MsgInfo) -> Result<Address> {
        self.user.commit_wrapped(wrapped, info)
    }

    pub async fn export(&self, flag: u8, pwd: &str) -> Result<Vec<u8>> {
        self.user.export(flag, pwd).await
    }
    pub async fn import(bytes: &[u8], flag: u8, pwd: &str, tsp: Trans) -> Result<Self> {
        UserImp::import(bytes, flag, pwd).await.map(|u| Self {
            user: u,
            transport: tsp,
        })
    }

    /// Store a PSK in the user instance
    ///
    ///   # Arguments
    ///   * `pskid` - An identifier representing a pre shared key
    ///   * `psk` - A pre shared key
    pub fn store_psk(&mut self, pskid: PskId, psk: Psk, use_psk: bool) -> Result<()> {
        self.user.store_psk(pskid, psk, use_psk)
    }

    /// Remove a PSK from the user instance
    ///
    ///   # Arguments
    ///   * `pskid` - An identifier representing a pre shared key
    pub fn remove_psk(&mut self, pskid: PskId) -> Result<()> {
        self.user.remove_psk(pskid)
    }

    /// Store a predefined Subscriber by their public key
    ///
    ///   # Arguments
    ///   * `pk` - ed25519 public key of known subscriber
    pub fn store_new_subscriber(&mut self, pk: PublicKey) -> Result<()> {
        self.user.insert_subscriber(pk)
    }

    /// Remove a Subscriber from the user instance
    ///
    ///   # Arguments
    ///   * `pk` - ed25519 public key of known subscriber
    pub fn remove_subscriber(&mut self, pk: PublicKey) -> Result<()> {
        self.user.remove_subscriber(pk)
    }

    /// Consume a binary sequence message and return the derived message link
    async fn process_sequence(&mut self, msg: &BinaryMessage, store: bool) -> Result<Address> {
        let unwrapped = self.user.handle_sequence(msg, MsgInfo::Sequence, store).await?;
        let msg_cursor = self.user.gen_link(
            unwrapped.body.id,
            &unwrapped.body.ref_link,
            unwrapped.body.seq_num.0 as u32,
        );
        Ok(msg_cursor.link)
    }
}

impl<Trans: Transport + Clone> User<Trans> {
    /// Send a message with sequencing logic. If channel is single-branched, then no secondary
    /// sequence message is sent and None is returned for the address.
    ///
    /// # Arguments
    /// * `wrapped` - A wrapped sequence object containing the sequence message and state
    async fn send_sequence(&mut self, wrapped_sequence: WrappedSequence) -> Result<Option<Address>> {
        match wrapped_sequence {
            WrappedSequence::MultiBranch(
                cursor,
                WrappedMessage {
                    message,
                    wrapped: wrapped_state,
                },
            ) => {
                self.transport.send_message(&Message::new(message)).await?;
                self.user.commit_sequence(cursor, wrapped_state, MsgInfo::Sequence)
            }
            WrappedSequence::SingleBranch(cursor) => {
                self.user.commit_sequence_to_all(cursor)?;
                Ok(None)
            }
            WrappedSequence::SingleDepth(cursor) => {
                self.user.commit_sequence_to_all(cursor)?;
                Ok(None)
            }
            WrappedSequence::None => Ok(None),
        }
    }

    /// Send a message without using sequencing logic. Reserved for Announce and Subscribe messages
    async fn send_message(&mut self, msg: WrappedMessage, info: MsgInfo) -> Result<Address> {
        self.transport.send_message(&Message::new(msg.message)).await?;
        self.commit_wrapped(msg.wrapped, info)
    }

    /// Send a message using sequencing logic.
    ///
    /// # Arguments
    /// * `msg` - Wrapped Message ready for sending
    /// * `ref_link` - Reference link to be included in sequence message
    /// * `info` - Enum denominating the type of message being sent and committed
    async fn send_message_sequenced(
        &mut self,
        msg: WrappedMessage,
        ref_link: &MsgId,
        info: MsgInfo,
    ) -> Result<(Address, Option<Address>)> {
        // Send & commit original message
        self.transport.send_message(&Message::new(msg.message)).await?;
        let msg_link = self.commit_wrapped(msg.wrapped, info)?;

        // Send & commit associated sequence message
        let seq = self.user.wrap_sequence(ref_link).await?;
        let seq_link = self.send_sequence(seq).await?;
        Ok((msg_link, seq_link))
    }

    /// Send an announcement message, generating a channel [Author].
    pub async fn send_announce(&mut self) -> Result<Address> {
        let msg = self.user.announce().await?;
        try_or!(
            self.transport.recv_message(&msg.message.link).await.is_err(),
            ChannelDuplication
        )?;
        self.send_message(msg, MsgInfo::Announce).await
    }

    /// Create and send a signed packet [Author, Subscriber].
    ///
    ///  # Arguments
    ///  * `link_to` - Address of the message the keyload will be attached to
    ///  * `public_payload` - Wrapped vector of Bytes to have public access
    ///  * `masked_payload` - Wrapped vector of Bytes to have masked access
    pub async fn send_signed_packet(
        &mut self,
        link_to: &Address,
        public_payload: &Bytes,
        masked_payload: &Bytes,
    ) -> Result<(Address, Option<Address>)> {
        let msg = self.user.sign_packet(link_to, public_payload, masked_payload).await?;
        self.send_message_sequenced(msg, link_to.rel(), MsgInfo::SignedPacket)
            .await
    }

    /// Create and send a tagged packet [Author, Subscriber].
    ///
    ///  # Arguments
    ///  * `link_to` - Address of the message the keyload will be attached to
    ///  * `public_payload` - Wrapped vector of Bytes to have public access
    ///  * `masked_payload` - Wrapped vector of Bytes to have masked access
    pub async fn send_tagged_packet(
        &mut self,
        link_to: &Address,
        public_payload: &Bytes,
        masked_payload: &Bytes,
    ) -> Result<(Address, Option<Address>)> {
        let msg = self.user.tag_packet(link_to, public_payload, masked_payload).await?;
        self.send_message_sequenced(msg, link_to.rel(), MsgInfo::TaggedPacket)
            .await
    }

    /// Create and send a new keyload for a list of subscribers [Author].
    ///
    ///  # Arguments
    ///  * `link_to` - Address of the message the keyload will be attached to
    ///  * `keys`  - Iterable of [`Identifier`] to be included in message
    pub async fn send_keyload<'a, I>(&mut self, link_to: &Address, keys: I) -> Result<(Address, Option<Address>)>
    where
        I: IntoIterator<Item = &'a Identifier>,
    {
        let msg = self.user.share_keyload(link_to, keys).await?;
        self.send_message_sequenced(msg, link_to.rel(), MsgInfo::Keyload).await
    }

    /// Create and send keyload for all subscribed subscribers [Author].
    ///
    ///  # Arguments
    ///  * `link_to` - Address of the message the keyload will be attached to
    pub async fn send_keyload_for_everyone(&mut self, link_to: &Address) -> Result<(Address, Option<Address>)> {
        let msg = self.user.share_keyload_for_everyone(link_to).await?;
        self.send_message_sequenced(msg, link_to.rel(), MsgInfo::Keyload).await
    }

    /// Create and Send a Subscribe message to a Channel app instance [Subscriber].
    ///
    /// # Arguments
    /// * `link_to` - Address of the Channel Announcement message
    pub async fn send_subscribe(&mut self, link_to: &Address) -> Result<Address> {
        let msg = self.user.subscribe(link_to).await?;
        self.send_message(msg, MsgInfo::Subscribe).await
    }

    /// Create and Send an Unsubscribe message to a Channel app instance [Subscriber].
    ///
    /// # Arguments
    /// * `link_to` - Address of the user subscription message
    pub async fn send_unsubscribe(&mut self, link_to: &Address) -> Result<Address> {
        let msg = self.user.unsubscribe(link_to).await?;
        self.send_message(msg, MsgInfo::Unsubscribe).await
    }

    // Receive

    /// Receive and process a sequence message [Author, Subscriber].
    ///
    ///  # Arguments
    ///  * `link` - Address of the message to be processed
    pub async fn receive_sequence(&mut self, link: &Address) -> Result<Address> {
        let msg = self.transport.recv_message(link).await?;
        if let Some(_addr) = &self.user.appinst {
            let seq_msg = self
                .user
                .handle_sequence(&msg.binary, MsgInfo::Sequence, true)
                .await?
                .body;
            let msg_cursor = self
                .user
                .gen_link(seq_msg.id, &seq_msg.ref_link, seq_msg.seq_num.0 as u32);
            Ok(msg_cursor.link)
        } else {
            err!(UserNotRegistered)
        }
    }

    /// Receive and process a signed packet message [Author, Subscriber].
    ///
    ///  # Arguments
    ///  * `link` - Address of the message to be processed
    pub async fn receive_signed_packet(&mut self, link: &Address) -> Result<(PublicKey, Bytes, Bytes)> {
        let msg = self.transport.recv_message(link).await?;
        // TODO: msg.timestamp is lost
        let m = self
            .user
            .handle_signed_packet(&msg.binary, MsgInfo::SignedPacket)
            .await?;
        Ok(m.body)
    }

    /// Receive and process a tagged packet message [Author, Subscriber].
    ///
    ///  # Arguments
    ///  * `link` - Address of the message to be processed
    pub async fn receive_tagged_packet(&mut self, link: &Address) -> Result<(Bytes, Bytes)> {
        let msg = self.transport.recv_message(link).await?;
        let m = self
            .user
            .handle_tagged_packet(&msg.binary, MsgInfo::TaggedPacket)
            .await?;
        Ok(m.body)
    }

    /// Receive and process a subscribe message [Author].
    ///
    ///  # Arguments
    ///  * `link` - Address of the message to be processed
    pub async fn receive_subscribe(&mut self, link: &Address) -> Result<()> {
        let msg = self.transport.recv_message(link).await?;
        // TODO: Timestamp is lost.
        self.user.handle_subscribe(&msg.binary, MsgInfo::Subscribe).await
    }

    /// Receive and process an unsubscribe message [Author].
    ///
    ///  # Arguments
    ///  * `link` - Address of the message to be processed
    pub async fn receive_unsubscribe(&mut self, link: &Address) -> Result<()> {
        let msg = self.transport.recv_message(link).await?;
        // TODO: Timestamp is lost.
        self.user.handle_unsubscribe(msg.binary, MsgInfo::Unsubscribe).await
    }

    /// Receive and Process an announcement message [Subscriber].
    ///
    /// # Arguments
    /// * `link_to` - Address of the Channel Announcement message
    pub async fn receive_announcement(&mut self, link: &Address) -> Result<()> {
        let msg = self.transport.recv_message(link).await?;
        self.user.handle_announcement(&msg.binary, MsgInfo::Announce).await
    }

    /// Receive and process a keyload message [Subscriber].
    ///
    ///  # Arguments
    ///  * `link` - Address of the message to be processed
    pub async fn receive_keyload(&mut self, link: &Address) -> Result<bool> {
        let msg = self.transport.recv_message(link).await?;
        let m = self.user.handle_keyload(&msg.binary, MsgInfo::Keyload).await?;
        Ok(m.body)
    }

    /// Receive and process a message of unknown type. Message will be handled appropriately and
    /// the unwrapped contents returned [Author, Subscriber].
    ///
    ///   # Arguments
    ///   * `link` - Address of the message to be processed
    ///   * `pk` - Optional ed25519 Public Key of the sending participant. None if unknown
    pub async fn receive_message(&mut self, link: &Address) -> Result<UnwrappedMessage> {
        let msg = self.transport.recv_message(link).await?;
        self.handle_message(msg, true).await
    }

    /// Start a [`Messages`] stream to traverse the channel messages
    ///
    /// See the documentation in [`Messages`] for more details and examples.
    pub fn messages(&mut self) -> Messages<Trans> {
        IntoMessages::messages(self)
    }

<<<<<<< HEAD
    /// Iteratively fetches all the next messages until internal state has caught up
    ///
    /// If succeeded, returns the number of messages advanced.
    pub async fn sync_state(&mut self) -> Result<usize> {
        // ignoring the result is sound as Drain::Error is Infallible
        self.messages().try_fold(0, |n, _| future::ok(n + 1)).await
    }

    /// Iteratively fetches all the pending messages from the transport
    ///
    /// Return a vector with all the messages collected. This is a convenience
    /// method around the [`Messages`] stream. Check out its docs for more
    /// advanced usages.
    pub async fn fetch_next_msgs(&mut self) -> Result<Vec<UnwrappedMessage>> {
        self.messages().try_collect().await
=======
        for (_pk, Cursor { link, .. }) in ids {
            let msg = self.transport.recv_message(&link).await;

            if let Ok(msg) = msg {
                if let Ok(msg) = self.handle_message(msg, true).await {
                    msgs.push(msg);
                }
            }
        }
        msgs
>>>>>>> 3384221d
    }

    /// Retrieves the previous message from the message specified (provided the user has access to it) [Author,
    /// Subscriber]
    ///
    /// # Arguments
    /// * `link` - Address of message to act as root of previous message fetching
    pub async fn fetch_prev_msg(&mut self, link: &Address) -> Result<UnwrappedMessage> {
        let msg = self.transport.recv_message(link).await?;
        let preparsed: Preparsed = msg.binary.parse_header().await?;
        let header = preparsed.header;
        let prev_msg_link = Address::try_from_bytes(&header.previous_msg_link.0)
            .or_else(|_| err!(NoPreviousMessage(link.to_string())))?;
        let prev_msg = self.transport.recv_message(&prev_msg_link).await?;
        let unwrapped = self.handle_message(prev_msg, false).await?;
        Ok(unwrapped)
    }

    /// Retrieves a specified number of previous messages from an original specified messsage link [Author, Subscriber]
    /// # Arguments
    /// * `link` - Address of message to act as root of previous message fetching
    /// * `max` - The number of msgs to try and parse
    pub async fn fetch_prev_msgs(&mut self, link: &Address, max: usize) -> Result<Vec<UnwrappedMessage>> {
        let mut msg_info: (Address, u8, Message) = self.parse_msg_info(link).await?;
        let mut to_process = Vec::new();
        let mut msgs = Vec::new();

        for _ in 0..max {
            msg_info = unwrap_or_break!(self.parse_msg_info(&msg_info.0).await);
            if msg_info.1 == message::SEQUENCE {
                let msg_link = self.process_sequence(&msg_info.2.binary, false).await?;
                msg_info = self.parse_msg_info(&msg_link).await?;
            }
            to_process.push(msg_info.2);
        }

        to_process.reverse();
        for msg in to_process {
            let unwrapped = self.handle_message(msg, false).await?;
            msgs.push(unwrapped);
        }

        Ok(msgs)
    }

    /// Handle message of unknown type. Ingests a message and unwraps it according to its determined
    /// content type [Author, Subscriber].
    ///
    /// # Arguments
    /// * `msg` - Binary message of unknown type
<<<<<<< HEAD
    #[async_recursion(?Send)]
    pub async fn handle_message<M>(&mut self, msg: M, store: bool) -> Result<UnwrappedMessage>
    where
        M: AsRef<BinaryMessage>,
    {
        let msg = msg.as_ref();
        let preparsed: Preparsed = msg.parse_header().await?;
        match preparsed.header.content_type {
            message::SIGNED_PACKET => Ok(self
                .user
                .handle_signed_packet(msg, MsgInfo::SignedPacket)
                .await?
                .map(|(pk, public, masked)| MessageContent::new_signed_packet(pk, public, masked))),
            message::TAGGED_PACKET => Ok(self
                .user
                .handle_tagged_packet(msg, MsgInfo::TaggedPacket)
                .await?
                .map(|(public, masked)| MessageContent::new_tagged_packet(public, masked))),
            message::KEYLOAD => {
                // So long as the unwrap has not failed, we will return a blank object to
                // inform the user that a message was present, even if the user wasn't part of
                // the keyload itself. This is to prevent sequencing failures
                Ok(self
                    .user
                    .handle_keyload(msg, MsgInfo::Keyload)
                    .await?
                    // TODO: Verify content, whether user is allowed or not
                    .map(|_allowed| MessageContent::new_keyload()))
=======
    pub async fn handle_message(&mut self, mut msg0: Message, store: bool) -> Result<UnwrappedMessage> {
        let mut sequenced = false;
        loop {
            // Forget TangleMessage and timestamp
            let msg = msg0.binary;
            let preparsed: Preparsed = msg.parse_header().await?;
            let link = preparsed.header.link;
            let prev_link = Address::try_from_bytes(&preparsed.header.previous_msg_link.0)?;
            match preparsed.header.content_type {
                message::SIGNED_PACKET => match self.user.handle_signed_packet(msg, MsgInfo::SignedPacket).await {
                    Ok(m) => {
                        return Ok(m.map(|(pk, public, masked)| MessageContent::new_signed_packet(pk, public, masked)))
                    }
                    Err(e) => match sequenced {
                        true => return Ok(UnwrappedMessage::new(link, prev_link, MessageContent::unreadable())),
                        false => return Err(e),
                    },
                },
                message::TAGGED_PACKET => match self.user.handle_tagged_packet(msg, MsgInfo::TaggedPacket).await {
                    Ok(m) => return Ok(m.map(|(public, masked)| MessageContent::new_tagged_packet(public, masked))),
                    Err(e) => match sequenced {
                        true => return Ok(UnwrappedMessage::new(link, prev_link, MessageContent::unreadable())),
                        false => return Err(e),
                    },
                },
                message::KEYLOAD => {
                    // So long as the unwrap has not failed, we will return a blank object to
                    // inform the user that a message was present, even if the use wasn't part of
                    // the keyload itself. This is to prevent sequencing failures
                    let m = self.user.handle_keyload(msg, MsgInfo::Keyload).await?;
                    // TODO: Verify content, whether user is allowed or not!
                    let u = m.map(|_allowed| MessageContent::new_keyload());
                    return Ok(u);
                }
                message::SEQUENCE => {
                    let msg_link = self.process_sequence(msg, store).await?;
                    let msg = self.transport.recv_message(&msg_link).await?;
                    sequenced = true;
                    msg0 = msg;
                }
                unknown_content => return err!(UnknownMsgType(unknown_content)),
>>>>>>> 3384221d
            }
            message::SEQUENCE => {
                let msg_link = self.process_sequence(msg, store).await?;
                let sequenced_msg = self.transport.recv_message(&msg_link).await?;
                let unwrapped_msg = self.handle_message(&sequenced_msg, store).await;
                // future::ready artificiality is needed to be able to move sequence_msg into the async closure
                future::ready(unwrapped_msg)
                    .or_else(|_| async {
                        // As long as the sequence message is readable, we return Ok even if the referenced msg is not.
                        // This lets subscribers advance the cursor of the publisher even if they don't have access
                        // to this particular msg
                        let preparsed: Preparsed<'_> = sequenced_msg.binary.parse_header().await?;
                        let link = preparsed.header.link;
                        let prev_link = TangleAddress::from_bytes(&preparsed.header.previous_msg_link.0);
                        Ok(UnwrappedMessage::new(
                            link,
                            prev_link,
                            MessageContent::unreadable(sequenced_msg.binary),
                        ))
                    })
                    .await
            }
            unknown_content => err!(UnknownMsgType(unknown_content)),
        }
    }

    /// Get the previous msg link and msg type from header of message and return in a tuple alongside
    /// the message itself
    async fn parse_msg_info(&mut self, link: &Address) -> Result<(Address, u8, Message)> {
        let msg = self.transport.recv_message(link).await?;
        let preparsed: Preparsed = msg.binary.parse_header().await?;
        let header = preparsed.header;
        let link = Address::try_from_bytes(&header.previous_msg_link.0)
            .or_else(|_| err!(NoPreviousMessage(link.to_string())))?;
        Ok((link, header.content_type, msg))
    }

    /// Receive and process a message with a known anchor link and message number. This can only
    /// be used if the channel is a single depth channel. [Author, Subscriber]
    ///
    ///   # Arguments
    ///   * `anchor_link` - Address of the anchor message for the channel
    ///   * `msg_num` - Sequence of sent message (not counting announce or any keyloads)
    pub async fn receive_msg_by_sequence_number(
        &mut self,
        anchor_link: &Address,
        msg_num: u32,
    ) -> Result<UnwrappedMessage> {
        if !self.is_single_depth() {
            return err(ChannelNotSingleDepth);
        }
        match self.author_public_key() {
            Some(pk) => {
                let seq_no = self.user.fetch_anchor()?.seq_no;
                let msg_cursor = self.user.gen_link(pk, anchor_link.rel(), seq_no + msg_num);
                let msg = self.transport.recv_message(&msg_cursor.link).await?;
                self.handle_message(msg, false).await
            }
            None => err(UserNotRegistered),
        }
    }
}

impl<Trans> IntoMessages<Trans> for User<Trans> {
    fn messages(&mut self) -> Messages<'_, Trans>
    where
        Trans: Transport,
    {
        Messages::new(self)
    }
}<|MERGE_RESOLUTION|>--- conflicted
+++ resolved
@@ -12,11 +12,8 @@
 use iota_streams_core::{
     err,
     prelude::{
-<<<<<<< HEAD
         Box,
-=======
         ToString,
->>>>>>> 3384221d
         Vec,
     },
     prng,
@@ -486,7 +483,6 @@
         IntoMessages::messages(self)
     }
 
-<<<<<<< HEAD
     /// Iteratively fetches all the next messages until internal state has caught up
     ///
     /// If succeeded, returns the number of messages advanced.
@@ -502,18 +498,6 @@
     /// advanced usages.
     pub async fn fetch_next_msgs(&mut self) -> Result<Vec<UnwrappedMessage>> {
         self.messages().try_collect().await
-=======
-        for (_pk, Cursor { link, .. }) in ids {
-            let msg = self.transport.recv_message(&link).await;
-
-            if let Ok(msg) = msg {
-                if let Ok(msg) = self.handle_message(msg, true).await {
-                    msgs.push(msg);
-                }
-            }
-        }
-        msgs
->>>>>>> 3384221d
     }
 
     /// Retrieves the previous message from the message specified (provided the user has access to it) [Author,
@@ -564,7 +548,6 @@
     ///
     /// # Arguments
     /// * `msg` - Binary message of unknown type
-<<<<<<< HEAD
     #[async_recursion(?Send)]
     pub async fn handle_message<M>(&mut self, msg: M, store: bool) -> Result<UnwrappedMessage>
     where
@@ -593,49 +576,6 @@
                     .await?
                     // TODO: Verify content, whether user is allowed or not
                     .map(|_allowed| MessageContent::new_keyload()))
-=======
-    pub async fn handle_message(&mut self, mut msg0: Message, store: bool) -> Result<UnwrappedMessage> {
-        let mut sequenced = false;
-        loop {
-            // Forget TangleMessage and timestamp
-            let msg = msg0.binary;
-            let preparsed: Preparsed = msg.parse_header().await?;
-            let link = preparsed.header.link;
-            let prev_link = Address::try_from_bytes(&preparsed.header.previous_msg_link.0)?;
-            match preparsed.header.content_type {
-                message::SIGNED_PACKET => match self.user.handle_signed_packet(msg, MsgInfo::SignedPacket).await {
-                    Ok(m) => {
-                        return Ok(m.map(|(pk, public, masked)| MessageContent::new_signed_packet(pk, public, masked)))
-                    }
-                    Err(e) => match sequenced {
-                        true => return Ok(UnwrappedMessage::new(link, prev_link, MessageContent::unreadable())),
-                        false => return Err(e),
-                    },
-                },
-                message::TAGGED_PACKET => match self.user.handle_tagged_packet(msg, MsgInfo::TaggedPacket).await {
-                    Ok(m) => return Ok(m.map(|(public, masked)| MessageContent::new_tagged_packet(public, masked))),
-                    Err(e) => match sequenced {
-                        true => return Ok(UnwrappedMessage::new(link, prev_link, MessageContent::unreadable())),
-                        false => return Err(e),
-                    },
-                },
-                message::KEYLOAD => {
-                    // So long as the unwrap has not failed, we will return a blank object to
-                    // inform the user that a message was present, even if the use wasn't part of
-                    // the keyload itself. This is to prevent sequencing failures
-                    let m = self.user.handle_keyload(msg, MsgInfo::Keyload).await?;
-                    // TODO: Verify content, whether user is allowed or not!
-                    let u = m.map(|_allowed| MessageContent::new_keyload());
-                    return Ok(u);
-                }
-                message::SEQUENCE => {
-                    let msg_link = self.process_sequence(msg, store).await?;
-                    let msg = self.transport.recv_message(&msg_link).await?;
-                    sequenced = true;
-                    msg0 = msg;
-                }
-                unknown_content => return err!(UnknownMsgType(unknown_content)),
->>>>>>> 3384221d
             }
             message::SEQUENCE => {
                 let msg_link = self.process_sequence(msg, store).await?;
@@ -649,7 +589,7 @@
                         // to this particular msg
                         let preparsed: Preparsed<'_> = sequenced_msg.binary.parse_header().await?;
                         let link = preparsed.header.link;
-                        let prev_link = TangleAddress::from_bytes(&preparsed.header.previous_msg_link.0);
+                        let prev_link = TangleAddress::try_from_bytes(&preparsed.header.previous_msg_link.0)?;
                         Ok(UnwrappedMessage::new(
                             link,
                             prev_link,
