// Rust
use alloc::{boxed::Box, format, string::String, vec::Vec};
use core::fmt::{Debug, Formatter, Result as FormatResult};

// 3rd-party
use anyhow::{anyhow, bail, ensure, Result};
use async_trait::async_trait;
use futures::{future, TryStreamExt};
use hashbrown::{HashMap, HashSet};
use rand::{rngs::StdRng, Rng, SeedableRng};

// IOTA

// Streams
use lets::{
    address::{Address, AppAddr, MsgId},
    id::{Identifier, Identity, PermissionDuration, Permissioned, Psk, PskId},
    message::{
        ContentSizeof, ContentUnwrap, ContentWrap, Message as LetsMessage, PreparsedMessage, Topic, TopicHash,
        TransportMessage, HDF, PCF,
    },
    transport::Transport,
};
use spongos::{
    ddml::{
        commands::{sizeof, unwrap, wrap, Absorb, Commit, Mask, Squeeze},
        modifiers::External,
        types::{Mac, Maybe, NBytes, Size, Uint8},
    },
    KeccakF1600, Spongos, SpongosRng,
};

// Local
use crate::{
    api::{
        cursor_store::{CursorStore, InnerCursorStore},
        message::Message,
        messages::Messages,
        send_response::SendResponse,
        user_builder::UserBuilder,
    },
    message::{
        announcement, branch_announcement, keyload, message_types, signed_packet, subscription, tagged_packet,
        unsubscription,
    },
};

const ANN_MESSAGE_NUM: usize = 0; // Announcement is always the first message of authors
const SUB_MESSAGE_NUM: usize = 0; // Subscription is always the first message of subscribers
const INIT_MESSAGE_NUM: usize = 1; // First non-reserved message number

#[derive(PartialEq, Eq, Default)]
struct State {
    /// Users' Identity information, contains keys and logic for signing and verification
    user_id: Option<Identity>,

    /// Address of the stream announcement message
    ///
    /// None if channel is not created or user is not subscribed.
    stream_address: Option<Address>,

    author_identifier: Option<Identifier>,

    /// Users' trusted public keys together with additional sequencing info: (msgid, seq_no) mapped
    /// by branch topic Vec.
    cursor_store: CursorStore,

    /// Mapping of trusted pre shared keys and identifiers
    psk_store: HashMap<PskId, Psk>,

    /// List of Subscribed Identifiers
    subscribers: HashSet<Identifier>,

    spongos_store: HashMap<MsgId, Spongos>,

    base_branch: Topic,

<<<<<<< HEAD
    /// Users' Spongos Storage configuration. If lean, only the announcement message and latest
    /// branch message spongos state is stored. This reduces the overall size of the user
    /// implementation over time. If not lean, all spongos states processed by the user will be
    /// stored.
    lean: bool,
=======
    topics: HashSet<Topic>,
>>>>>>> c8d2e306
}

pub struct User<T> {
    transport: T,

    state: State,
}

impl User<()> {
    pub fn builder() -> UserBuilder<()> {
        UserBuilder::new()
    }
}

impl<T> User<T> {
    pub(crate) fn new<Psks>(user_id: Option<Identity>, psks: Psks, transport: T, lean: bool) -> Self
    where
        Psks: IntoIterator<Item = (PskId, Psk)>,
    {
        let mut psk_store = HashMap::new();
        let subscribers = HashSet::new();

        // Store any pre shared keys
        psks.into_iter().for_each(|(pskid, psk)| {
            psk_store.insert(pskid, psk);
        });

        Self {
            transport,
            state: State {
                user_id,
                cursor_store: CursorStore::new(),
                psk_store,
                subscribers,
                spongos_store: Default::default(),
                stream_address: None,
                author_identifier: None,
                base_branch: Default::default(),
<<<<<<< HEAD
                lean,
=======
                topics: Default::default(),
>>>>>>> c8d2e306
            },
        }
    }

    /// User's identifier
    pub fn identifier(&self) -> Option<Identifier> {
        self.identity().ok().map(|id| id.to_identifier())
    }

    /// User Identity
    fn identity(&self) -> Result<&Identity> {
        self.state
            .user_id
            .as_ref()
            .ok_or_else(|| anyhow!("User does not have a stored identity"))
    }

    pub fn permission(&self, topic: &Topic) -> Option<&Permissioned<Identifier>> {
        self.identifier()
            .and_then(|id| self.state.cursor_store.get_permission(topic, &id))
    }

    /// User's cursor
    fn cursor(&self, topic: &Topic) -> Option<usize> {
        self.identifier()
            .and_then(|id| self.state.cursor_store.get_cursor(topic, &id))
    }

    fn next_cursor(&self, topic: &Topic) -> Result<usize> {
        self.cursor(topic)
            .map(|c| c + 1)
            .ok_or_else(|| anyhow!("User is not a publisher"))
    }

    pub(crate) fn base_branch(&self) -> &Topic {
        &self.state.base_branch
    }

    pub(crate) fn stream_address(&self) -> Option<Address> {
        self.state.stream_address
    }

    pub fn transport(&self) -> &T {
        &self.transport
    }

    pub fn transport_mut(&mut self) -> &mut T {
        &mut self.transport
    }

    pub fn topics(&self) -> impl Iterator<Item = &Topic> + ExactSizeIterator {
        self.state.topics.iter()
    }

    pub(crate) fn topic_by_hash(&self, hash: &TopicHash) -> Option<Topic> {
        self.topics().find(|t| &TopicHash::from(*t) == hash).cloned()
    }

    fn lean(&self) -> bool {
        self.state.lean
    }

    pub(crate) fn cursors(&self) -> impl Iterator<Item = (&Topic, &Permissioned<Identifier>, usize)> + '_ {
        self.state.cursor_store.cursors()
    }

    fn cursors_by_topic(&self, topic: &Topic) -> Result<impl Iterator<Item = (&Permissioned<Identifier>, &usize)>> {
        self.state
            .cursor_store
            .cursors_by_topic(topic)
            .ok_or_else(|| anyhow!("previous topic {} not found in store", topic))
    }

    pub fn subscribers(&self) -> impl Iterator<Item = &Identifier> + Clone + '_ {
        self.state.subscribers.iter()
    }

    fn should_store_cursor(&self, topic: &Topic, subscriber: Permissioned<&Identifier>) -> bool {
        let permission = self.state.cursor_store.get_permission(topic, subscriber.identifier());
        let tracked_and_equal = permission.is_some() && (permission.unwrap().as_ref() == subscriber);
        !subscriber.is_readonly() && !tracked_and_equal
    }

    fn store_spongos(&mut self, msg_address: MsgId, spongos: Spongos, linked_msg_address: MsgId) {
        let is_stream_address = self
            .stream_address()
            .map_or(false, |stream_address| stream_address.relative() == linked_msg_address);
        // Do not remove announcement message from store
        if self.lean() && !is_stream_address {
            self.state.spongos_store.remove(&linked_msg_address);
        }

        self.state.spongos_store.insert(msg_address, spongos);
    }

    pub fn add_subscriber(&mut self, subscriber: Identifier) -> bool {
        self.state.subscribers.insert(subscriber)
    }

    pub fn remove_subscriber(&mut self, id: &Identifier) -> bool {
        self.state.subscribers.remove(id)
    }

    pub fn add_psk(&mut self, psk: Psk) -> bool {
        self.state.psk_store.insert(psk.to_pskid(), psk).is_none()
    }

    pub fn remove_psk(&mut self, pskid: PskId) -> bool {
        self.state.psk_store.remove(&pskid).is_some()
    }

    /// Sets the latest message link for a specified branch. If the branch does not exist, it is
    /// created
    fn set_latest_link(&mut self, topic: Topic, latest_link: MsgId) -> Option<InnerCursorStore> {
        self.state.cursor_store.set_latest_link(topic, latest_link)
    }

    fn get_latest_link(&self, topic: &Topic) -> Option<MsgId> {
        self.state.cursor_store.get_latest_link(topic)
    }

    pub(crate) async fn handle_message(&mut self, address: Address, msg: TransportMessage) -> Result<Message> {
        let preparsed = msg.parse_header().await?;
        match preparsed.header().message_type() {
            message_types::ANNOUNCEMENT => self.handle_announcement(address, preparsed).await,
            message_types::BRANCH_ANNOUNCEMENT => self.handle_branch_announcement(address, preparsed).await,
            message_types::SUBSCRIPTION => self.handle_subscription(address, preparsed).await,
            message_types::UNSUBSCRIPTION => self.handle_unsubscription(address, preparsed).await,
            message_types::KEYLOAD => self.handle_keyload(address, preparsed).await,
            message_types::SIGNED_PACKET => self.handle_signed_packet(address, preparsed).await,
            message_types::TAGGED_PACKET => self.handle_tagged_packet(address, preparsed).await,
            unknown => Err(anyhow!("unexpected message type {}", unknown)),
        }
    }

    /// Bind Subscriber to the channel announced
    /// in the message.
    async fn handle_announcement(&mut self, address: Address, preparsed: PreparsedMessage) -> Result<Message> {
        // Check Topic
        let publisher = preparsed.header().publisher().clone();

        // Unwrap message
        let announcement = announcement::Unwrap::default();
        let (message, spongos) = preparsed.unwrap(announcement).await?;

        let topic = message.payload().content().topic();
        // Insert new branch into store
        self.state.cursor_store.new_branch(topic.clone());
        self.state.topics.insert(topic.clone());

        // When handling an announcement it means that no cursors have been stored, as no topics are
        // known yet. The message must be unwrapped to retrieve the initial topic before storing cursors
        self.state
            .cursor_store
            .insert_cursor(topic, Permissioned::Admin(publisher), INIT_MESSAGE_NUM);

        // Store spongos
        self.state.spongos_store.insert(address.relative(), spongos);

        // Store message content into stores
        let author_id = message.payload().content().author_id().clone();

        // Update branch links
        self.set_latest_link(topic.clone(), address.relative());
        self.state.author_identifier = Some(author_id);
        self.state.base_branch = topic.clone();
        self.state.stream_address = Some(address);

        Ok(Message::from_lets_message(address, message))
    }

    async fn handle_branch_announcement(&mut self, address: Address, preparsed: PreparsedMessage) -> Result<Message> {
        // Retrieve header values
        let prev_topic = self
            .topic_by_hash(preparsed.header().topic_hash())
            .ok_or_else(|| anyhow!("No known topic that matches header topic"))?;
        let publisher = preparsed.header().publisher().clone();
        let cursor = preparsed.header().sequence();

        // From the point of view of cursor tracking, the message exists, regardless of the validity or
        // accessibility to its content. Therefore we must update the cursor of the publisher before
        // handling the message
        let permission = self
            .state
            .cursor_store
            .get_permission(&prev_topic, &publisher)
            .ok_or_else(|| anyhow!("branch announcement received from user that is not stored as a publisher"))?
            .clone();
        self.state.cursor_store.insert_cursor(&prev_topic, permission, cursor);

        // Unwrap message
        let linked_msg_address = preparsed.header().linked_msg_address().ok_or_else(|| {
            anyhow!(
                "branch announcement messages must contain the address of the message they are linked to in the header"
            )
        })?;
        let mut linked_msg_spongos = {
            if let Some(spongos) = self.state.spongos_store.get(&linked_msg_address).copied() {
                // Spongos must be copied because wrapping mutates it
                spongos
            } else {
                return Ok(Message::orphan(address, preparsed));
            }
        };
        let branch_announcement = branch_announcement::Unwrap::new(&mut linked_msg_spongos);
        let (message, spongos) = preparsed.unwrap(branch_announcement).await?;

        let new_topic = message.payload().content().new_topic();
        // Store spongos
        self.store_spongos(address.relative(), spongos, linked_msg_address);
        // Insert new branch into store
        self.state.cursor_store.new_branch(new_topic.clone());
        self.state.topics.insert(new_topic.clone());
        // Collect permissions from previous branch and clone them into new branch
        let prev_permissions = self
            .cursors_by_topic(&prev_topic)?
            .map(|(id, _)| id.clone())
            .collect::<Vec<Permissioned<Identifier>>>();
        for id in prev_permissions {
            self.state.cursor_store.insert_cursor(new_topic, id, INIT_MESSAGE_NUM);
        }

        // Update branch links
        self.set_latest_link(new_topic.clone(), address.relative());

        Ok(Message::from_lets_message(address, message))
    }

    async fn handle_subscription(&mut self, address: Address, preparsed: PreparsedMessage) -> Result<Message> {
        // Cursor is not stored, as cursor is only tracked for subscribers with write permissions

        // Unwrap message
        let linked_msg_address = preparsed.header().linked_msg_address().ok_or_else(|| {
            anyhow!("subscription messages must contain the address of the message they are linked to in the header")
        })?;
        let mut linked_msg_spongos = {
            if let Some(spongos) = self.state.spongos_store.get(&linked_msg_address).copied() {
                // Spongos must be copied because wrapping mutates it
                spongos
            } else {
                return Ok(Message::orphan(address, preparsed));
            }
        };
        let user_ke_sk = &self.identity()?.ke_sk()?;
        let subscription = subscription::Unwrap::new(&mut linked_msg_spongos, user_ke_sk);
        let (message, _spongos) = preparsed.unwrap(subscription).await?;

        // Store spongos
        // Subscription messages are never stored in spongos to maintain consistency about the view of the
        // set of messages of the stream between all the subscribers and across stateless recovers

        // Store message content into stores
        let subscriber_identifier = message.payload().content().subscriber_identifier();
        self.add_subscriber(subscriber_identifier.clone());

        Ok(Message::from_lets_message(address, message))
    }

    async fn handle_unsubscription(&mut self, address: Address, preparsed: PreparsedMessage) -> Result<Message> {
        // Cursor is not stored, as user is unsubscribing

        // Unwrap message
        let linked_msg_address = preparsed.header().linked_msg_address().ok_or_else(|| {
            anyhow!("signed packet messages must contain the address of the message they are linked to in the header")
        })?;
        let mut linked_msg_spongos = {
            if let Some(spongos) = self.state.spongos_store.get(&linked_msg_address) {
                // Spongos must be cloned because wrapping mutates it
                *spongos
            } else {
                return Ok(Message::orphan(address, preparsed));
            }
        };
        let unsubscription = unsubscription::Unwrap::new(&mut linked_msg_spongos);
        let (message, spongos) = preparsed.unwrap(unsubscription).await?;

        // Store spongos
        self.store_spongos(address.relative(), spongos, linked_msg_address);

        // Store message content into stores
        self.remove_subscriber(message.payload().content().subscriber_identifier());

        Ok(Message::from_lets_message(address, message))
    }

    async fn handle_keyload(&mut self, address: Address, preparsed: PreparsedMessage) -> Result<Message> {
        let stream_address = self
            .stream_address()
            .ok_or_else(|| anyhow!("before handling a keyload one must have received a stream announcement first"))?;
        let topic = self
            .topic_by_hash(preparsed.header().topic_hash())
            .ok_or_else(|| anyhow!("No known topic that matches header topic"))?;
        let publisher = preparsed.header().publisher().clone();
        // Confirm keyload came from administrator
        if !self
            .state
            .cursor_store
            .get_permission(&topic, &publisher)
            .ok_or_else(|| anyhow!("user does not have a cursor stored for this branch"))?
            .is_admin()
        {
            return Err(anyhow!("received keyload message from a user without admin privileges"));
        }
        // From the point of view of cursor tracking, the message exists, regardless of the validity or
        // accessibility to its content. Therefore we must update the cursor of the publisher before
        // handling the message
        self.state
            .cursor_store
            .insert_cursor(&topic, Permissioned::Admin(publisher), preparsed.header().sequence());

        // Unwrap message
        // Ok to unwrap since an author identifier is set at the same time as the stream address
        let author_identifier = self.state.author_identifier.as_ref().unwrap();
        let mut announcement_spongos = self
            .state
            .spongos_store
            .get(&stream_address.relative())
            .copied()
            .expect("a subscriber that has received an stream announcement must keep its spongos in store");

        // TODO: Remove Psk from Identity and Identifier, and manage it as a complementary permission
        let keyload = keyload::Unwrap::new(
            &mut announcement_spongos,
            self.state.user_id.as_ref(),
            author_identifier,
            &self.state.psk_store,
        );
        let (message, spongos) = preparsed.unwrap(keyload).await?;

        // Store spongos
        self.state.spongos_store.insert(address.relative(), spongos);

        let subscribers = message.payload().content().subscribers();

        // If a branch admin does not include a user in the keyload, any further messages sent by
        // the user will not be received by the others, so remove them from the publisher pool
        let stored_subscribers: Vec<(Permissioned<Identifier>, usize)> = self
            .cursors_by_topic(&topic)?
            .map(|(perm, cursor)| (perm.clone(), *cursor))
            .collect();

        for (perm, cursor) in stored_subscribers {
            if !(perm.identifier() == author_identifier
                || subscribers.iter().any(|p| p.identifier() == perm.identifier()))
            {
                self.state
                    .cursor_store
                    .insert_cursor(&topic, Permissioned::Read(perm.identifier().clone()), cursor);
            }
        }

        // Store message content into stores
        for subscriber in subscribers {
            if self.should_store_cursor(&topic, subscriber.as_ref()) {
                self.state
                    .cursor_store
                    .insert_cursor(&topic, subscriber.clone(), INIT_MESSAGE_NUM);
            }
        }

        // Have to make message before setting branch links due to immutable borrow in keyload::unwrap
        let final_message = Message::from_lets_message(address, message);
        // Update branch links
        self.set_latest_link(topic, address.relative());
        Ok(final_message)
    }

    async fn handle_signed_packet(&mut self, address: Address, preparsed: PreparsedMessage) -> Result<Message> {
        let topic = self
            .topic_by_hash(preparsed.header().topic_hash())
            .ok_or_else(|| anyhow!("No known topic that matches header topic"))?;
        let publisher = preparsed.header().publisher();
        let permission = self
            .state
            .cursor_store
            .get_permission(&topic, publisher)
            .expect("Publisher does not have a stored cursor on the provided branch")
            .clone();
        // From the point of view of cursor tracking, the message exists, regardless of the validity or
        // accessibility to its content. Therefore we must update the cursor of the publisher before
        // handling the message
        self.state
            .cursor_store
            .insert_cursor(&topic, permission, preparsed.header().sequence());

        // Unwrap message
        let linked_msg_address = preparsed.header().linked_msg_address().ok_or_else(|| {
            anyhow!("signed packet messages must contain the address of the message they are linked to in the header")
        })?;
        let mut linked_msg_spongos = {
            if let Some(spongos) = self.state.spongos_store.get(&linked_msg_address).copied() {
                // Spongos must be copied because wrapping mutates it
                spongos
            } else {
                return Ok(Message::orphan(address, preparsed));
            }
        };
        let signed_packet = signed_packet::Unwrap::new(&mut linked_msg_spongos);
        let (message, spongos) = preparsed.unwrap(signed_packet).await?;

        // Store spongos
        self.store_spongos(address.relative(), spongos, linked_msg_address);

        // Store message content into stores
        self.set_latest_link(topic, address.relative());
        Ok(Message::from_lets_message(address, message))
    }

    async fn handle_tagged_packet(&mut self, address: Address, preparsed: PreparsedMessage) -> Result<Message> {
        let topic = self
            .topic_by_hash(preparsed.header().topic_hash())
            .ok_or_else(|| anyhow!("No known topic that matches header topic"))?;
        let publisher = preparsed.header().publisher();
        let permission = self
            .state
            .cursor_store
            .get_permission(&topic, publisher)
            .expect("Publisher does not have a stored cursor on the provided branch")
            .clone();
        // From the point of view of cursor tracking, the message exists, regardless of the validity or
        // accessibility to its content. Therefore we must update the cursor of the publisher before
        // handling the message
        self.state
            .cursor_store
            .insert_cursor(&topic, permission, preparsed.header().sequence());

        // Unwrap message
        let linked_msg_address = preparsed.header().linked_msg_address().ok_or_else(|| {
            anyhow!("signed packet messages must contain the address of the message they are linked to in the header")
        })?;
        let mut linked_msg_spongos = {
            if let Some(spongos) = self.state.spongos_store.get(&linked_msg_address).copied() {
                // Spongos must be copied because wrapping mutates it
                spongos
            } else {
                return Ok(Message::orphan(address, preparsed));
            }
        };
        let tagged_packet = tagged_packet::Unwrap::new(&mut linked_msg_spongos);
        let (message, spongos) = preparsed.unwrap(tagged_packet).await?;

        // Store spongos
        self.store_spongos(address.relative(), spongos, linked_msg_address);

        // Store message content into stores
        self.set_latest_link(topic, address.relative());

        Ok(Message::from_lets_message(address, message))
    }

    pub async fn backup<P>(&mut self, pwd: P) -> Result<Vec<u8>>
    where
        P: AsRef<[u8]>,
    {
        let mut ctx = sizeof::Context::new();
        ctx.sizeof(&self.state).await?;
        let buf_size = ctx.finalize() + 32; // State + Mac Size

        let mut buf = vec![0; buf_size];

        let mut ctx = wrap::Context::new(&mut buf[..]);
        let key: [u8; 32] = SpongosRng::<KeccakF1600>::new(pwd).gen();
        ctx.absorb(External::new(&NBytes::new(key)))?
            .commit()?
            .squeeze(&Mac::new(32))?;
        ctx.wrap(&mut self.state).await?;
        assert!(
            ctx.stream().is_empty(),
            "Missmatch between buffer size expected by SizeOf ({buf_size}) and actual size of Wrap ({})",
            ctx.stream().len()
        );

        Ok(buf)
    }

    pub async fn restore<B, P>(backup: B, pwd: P, transport: T) -> Result<Self>
    where
        P: AsRef<[u8]>,
        B: AsRef<[u8]>,
    {
        let mut ctx = unwrap::Context::new(backup.as_ref());
        let key: [u8; 32] = SpongosRng::<KeccakF1600>::new(pwd).gen();
        ctx.absorb(External::new(&NBytes::new(key)))?
            .commit()?
            .squeeze(&Mac::new(32))?;
        let mut state = State::default();
        ctx.unwrap(&mut state).await?;
        Ok(User { transport, state })
    }
}

impl<T> User<T>
where
    T: for<'a> Transport<'a, Msg = TransportMessage>,
{
    pub async fn receive_message(&mut self, address: Address) -> Result<Message>
    where
        T: for<'a> Transport<'a, Msg = TransportMessage>,
    {
        let msg = self.transport.recv_message(address).await?;
        self.handle_message(address, msg).await
    }

    /// Start a [`Messages`] stream to traverse the channel messages
    ///
    /// See the documentation in [`Messages`] for more details and examples.
    pub fn messages(&mut self) -> Messages<T> {
        Messages::new(self)
    }

    /// Iteratively fetches all the next messages until internal state has caught up
    ///
    /// If succeeded, returns the number of messages advanced.
    pub async fn sync(&mut self) -> Result<usize> {
        // ignoring the result is sound as Drain::Error is Infallible
        self.messages().try_fold(0, |n, _| future::ok(n + 1)).await
    }

    /// Iteratively fetches all the pending messages from the transport
    ///
    /// Return a vector with all the messages collected. This is a convenience
    /// method around the [`Messages`] stream. Check out its docs for more
    /// advanced usages.
    pub async fn fetch_next_messages(&mut self) -> Result<Vec<Message>> {
        self.messages().try_collect().await
    }
}

impl<T, TSR> User<T>
where
    T: for<'a> Transport<'a, Msg = TransportMessage, SendResponse = TSR>,
{
    /// Prepare channel Announcement message.
    pub async fn create_stream<Top: Into<Topic>>(&mut self, topic: Top) -> Result<SendResponse<TSR>> {
        // Check conditions
        if let Some(appaddr) = self.stream_address() {
            bail!(
                "Cannot create a channel, user is already registered to channel {}",
                appaddr
            );
        }
        // Confirm user has identity
        let identity = self.identity()?;
        let identifier = identity.to_identifier();
        // Convert topic
        let topic = topic.into();
        // Generate stream address
        let stream_base_address = AppAddr::gen(&identifier, &topic);
        let stream_rel_address = MsgId::gen(stream_base_address, &identifier, &topic, INIT_MESSAGE_NUM);
        let stream_address = Address::new(stream_base_address, stream_rel_address);

        // Prepare HDF and PCF
        let header = HDF::new(
            message_types::ANNOUNCEMENT,
            ANN_MESSAGE_NUM,
            identity.to_identifier(),
            &topic,
        )?;
        let content = PCF::new_final_frame().with_content(announcement::Wrap::new(identity, &topic));

        // Wrap message
        let (transport_msg, spongos) = LetsMessage::new(header, content).wrap().await?;

        // Attempt to send message
        ensure!(
            self.transport.recv_message(stream_address).await.is_err(),
            anyhow!("stream with address '{}' already exists", stream_address)
        );
        let send_response = self.transport.send_message(stream_address, transport_msg).await?;

        // If a message has been sent successfully, insert the base branch into store
        self.state.cursor_store.new_branch(topic.clone());
        self.state.topics.insert(topic.clone());
        // Commit message to stores
        self.state
            .cursor_store
            .insert_cursor(&topic, Permissioned::Admin(identifier.clone()), INIT_MESSAGE_NUM);
        self.state.spongos_store.insert(stream_address.relative(), spongos);

        // Update branch links
        self.set_latest_link(topic.clone(), stream_address.relative());

        // Commit Author Identifier and Stream Address to store
        self.state.stream_address = Some(stream_address);
        self.state.author_identifier = Some(identifier);
        self.state.base_branch = topic;

        Ok(SendResponse::new(stream_address, send_response))
    }

    /// Prepare new branch Announcement message
    pub async fn new_branch(
        &mut self,
        from_topic: impl Into<Topic>,
        to_topic: impl Into<Topic>,
    ) -> Result<SendResponse<TSR>> {
        // Check conditions
        let stream_address = self
            .stream_address()
            .ok_or_else(|| anyhow!("before starting a new branch, the stream must be created"))?;
        // Confirm user has identity
        let user_id = self.identity()?;
        let identifier = user_id.to_identifier();
        // Check Topic
        let topic: Topic = to_topic.into();
        let prev_topic: Topic = from_topic.into();
        // Check Permission
        let permission = self
            .state
            .cursor_store
            .get_permission(&prev_topic, &identifier)
            .ok_or_else(|| anyhow!("user does not have a cursor stored for this branch"))?;
        if permission.is_readonly() {
            return Err(anyhow!("user has read only permissions for this branch"));
        }
        let link_to = self
            .get_latest_link(&prev_topic)
            .ok_or_else(|| anyhow!("No latest link found in branch <{}>", prev_topic))?;

        // Update own's cursor
        let user_cursor = self
            .next_cursor(&prev_topic)
            .map_err(|_| anyhow!("No cursor found in base branch"))?;
        let msgid = MsgId::gen(stream_address.base(), &identifier, &prev_topic, user_cursor);
        let address = Address::new(stream_address.base(), msgid);

        // Prepare HDF and PCF
        // Spongos must be copied because wrapping mutates it
        let mut linked_msg_spongos = self
            .state
            .spongos_store
            .get(&link_to)
            .copied()
            .ok_or_else(|| anyhow!("message '{}' not found in spongos store", link_to))?;
        let header = HDF::new(
            message_types::BRANCH_ANNOUNCEMENT,
            user_cursor,
            identifier.clone(),
            &prev_topic,
        )?
        .with_linked_msg_address(link_to);
        let content = PCF::new_final_frame().with_content(branch_announcement::Wrap::new(
            &mut linked_msg_spongos,
            user_id,
            &topic,
        ));

        // Wrap message
        let (transport_msg, spongos) = LetsMessage::new(header, content).wrap().await?;
        let send_response = self.transport.send_message(address, transport_msg).await?;

        // If message has been sent successfully, create the new branch in store
        self.state.cursor_store.new_branch(topic.clone());
        self.state.topics.insert(topic.clone());
        // Commit message to stores and update cursors
        self.state.cursor_store.insert_cursor(
            &prev_topic,
            Permissioned::Admin(identifier.clone()),
            self.next_cursor(&prev_topic)?,
        );
        self.state.spongos_store.insert(address.relative(), spongos);
        // Collect permissions from previous branch and clone them into new branch
        let prev_permissions = self
            .cursors_by_topic(&prev_topic)?
            .map(|(id, _)| id.clone())
            .collect::<Vec<Permissioned<Identifier>>>();
        for id in prev_permissions {
            self.state.cursor_store.insert_cursor(&topic, id, INIT_MESSAGE_NUM);
        }

        // Update branch links
        self.state.cursor_store.set_latest_link(topic, address.relative());
        Ok(SendResponse::new(address, send_response))
    }

    /// Prepare Subscribe message.
    pub async fn subscribe(&mut self) -> Result<SendResponse<TSR>> {
        // Check conditions
        let stream_address = self
            .stream_address()
            .ok_or_else(|| anyhow!("before subscribing one must receive the announcement of a stream first"))?;
        // Confirm user has identity
        let user_id = self.identity()?;
        let identifier = user_id.to_identifier();
        // Get base branch topic
        let base_branch = &self.state.base_branch;
        // Link message to channel announcement
        let link_to = stream_address.relative();
        let rel_address = MsgId::gen(stream_address.base(), &identifier, base_branch, SUB_MESSAGE_NUM);

        // Prepare HDF and PCF
        // Spongos must be copied because wrapping mutates it
        let mut linked_msg_spongos = self
            .state
            .spongos_store
            .get(&link_to)
            .copied()
            .ok_or_else(|| anyhow!("message '{}' not found in spongos store", link_to))?;
        let unsubscribe_key = StdRng::from_entropy().gen();
        let author_ke_pk = self
            .state
            .author_identifier
            .as_ref()
            .expect("a user that already have an stream address must know the author identifier")
            .ke_pk()
            .await?;
        let content = PCF::new_final_frame().with_content(subscription::Wrap::new(
            &mut linked_msg_spongos,
            unsubscribe_key,
            user_id,
            &author_ke_pk,
        ));
        let header = HDF::new(
            message_types::SUBSCRIPTION,
            SUB_MESSAGE_NUM,
            identifier.clone(),
            base_branch,
        )?
        .with_linked_msg_address(link_to);

        // Wrap message
        let (transport_msg, _spongos) = LetsMessage::new(header, content).wrap().await?;

        // Attempt to send message
        let message_address = Address::new(stream_address.base(), rel_address);
        ensure!(
            self.transport.recv_message(message_address).await.is_err(),
            anyhow!("there's already a message with address '{}'", message_address)
        );
        let send_response = self.transport.send_message(message_address, transport_msg).await?;

        // If message has been sent successfully, commit message to stores
        // - Subscription messages are not stored in the cursor store
        // - Subscription messages are never stored in spongos to maintain consistency about the view of the
        // set of messages of the stream between all the subscribers and across stateless recovers
        Ok(SendResponse::new(message_address, send_response))
    }

    pub async fn unsubscribe(&mut self) -> Result<SendResponse<TSR>> {
        // Check conditions
        let stream_address = self.stream_address().ok_or_else(|| {
            anyhow!("before sending a subscription one must receive the announcement of a stream first")
        })?;
        // Confirm user has identity
        let user_id = self.identity()?;
        let identifier = user_id.to_identifier();
        // Get base branch topic
        let base_branch = &self.state.base_branch;
        // Link message to channel announcement
        let link_to = self
            .get_latest_link(base_branch)
            .ok_or_else(|| anyhow!("No latest link found in branch <{}>", base_branch))?;

        // Update own's cursor
        let new_cursor = self.next_cursor(base_branch)?;
        let rel_address = MsgId::gen(stream_address.base(), &identifier, base_branch, new_cursor);

        // Prepare HDF and PCF
        // Spongos must be copied because wrapping mutates it
        let mut linked_msg_spongos = self
            .state
            .spongos_store
            .get(&link_to)
            .copied()
            .ok_or_else(|| anyhow!("message '{}' not found in spongos store", link_to))?;
        let content = PCF::new_final_frame().with_content(unsubscription::Wrap::new(&mut linked_msg_spongos, user_id));
        let header = HDF::new(
            message_types::UNSUBSCRIPTION,
            new_cursor,
            identifier.clone(),
            base_branch,
        )?
        .with_linked_msg_address(link_to);

        // Wrap message
        let (transport_msg, spongos) = LetsMessage::new(header, content).wrap().await?;

        // Attempt to send message
        let message_address = Address::new(stream_address.base(), rel_address);
        ensure!(
            self.transport.recv_message(message_address).await.is_err(),
            anyhow!("there's already a message with address '{}'", message_address)
        );
        let send_response = self.transport.send_message(message_address, transport_msg).await?;

        // If message has been sent successfully, commit message to stores
        let permission = Permissioned::Read(identifier);
        self.state
            .cursor_store
            .insert_cursor(base_branch, permission, new_cursor);
        self.store_spongos(rel_address, spongos, link_to);
        Ok(SendResponse::new(message_address, send_response))
    }

    pub async fn send_keyload<'a, Subscribers, Psks, Top>(
        &mut self,
        topic: Top,
        subscribers: Subscribers,
        psk_ids: Psks,
    ) -> Result<SendResponse<TSR>>
    where
        Subscribers: IntoIterator<Item = Permissioned<&'a Identifier>> + Clone,
        Subscribers::IntoIter: ExactSizeIterator,
        Top: Into<Topic>,
        Psks: IntoIterator<Item = PskId>,
    {
        // Check conditions
        let stream_address = self
            .stream_address()
            .ok_or_else(|| anyhow!("before sending a keyload one must create a stream first"))?;
        // Confirm user has identity
        let user_id = self.identity()?;
        let identifier = user_id.to_identifier();
        // Check Topic
        let topic = topic.into();
        // Check Permission
        let permission = self
            .permission(&topic)
            .ok_or_else(|| anyhow!("user does not have a cursor stored for this branch"))?;
        if !permission.is_admin() {
            return Err(anyhow!("user does not have admin permissions for this branch"));
        }
        // Link message to edge of branch
        let link_to = self
            .get_latest_link(&topic)
            .ok_or_else(|| anyhow!("No latest message found in branch <{}>", topic))?;
        // Update own's cursor
        let new_cursor = self.next_cursor(&topic)?;
        let rel_address = MsgId::gen(stream_address.base(), &identifier, &topic, new_cursor);

        // Prepare HDF and PCF
        // All Keyload messages will attach to stream Announcement message spongos
        let mut announcement_msg_spongos = self
            .state
            .spongos_store
            .get(&stream_address.relative())
            .copied()
            .expect("a subscriber that has received an stream announcement must keep its spongos in store");

        let mut rng = StdRng::from_entropy();
        let encryption_key = rng.gen();
        let nonce = rng.gen();
        let psk_ids_with_psks = psk_ids
            .into_iter()
            .map(|pskid| {
                Ok((
                    pskid,
                    self.state
                        .psk_store
                        .get(&pskid)
                        .ok_or_else(|| anyhow!("unkown psk '{:?}'", pskid))?,
                ))
            })
            .collect::<Result<Vec<(_, _)>>>()?; // collect to handle possible error
        let content = PCF::new_final_frame().with_content(keyload::Wrap::new(
            &mut announcement_msg_spongos,
            subscribers.clone().into_iter().collect::<Vec<_>>(),
            &psk_ids_with_psks,
            encryption_key,
            nonce,
            user_id,
        ));
        let header =
            HDF::new(message_types::KEYLOAD, new_cursor, identifier.clone(), &topic)?.with_linked_msg_address(link_to);

        // Wrap message
        let (transport_msg, spongos) = LetsMessage::new(header, content).wrap().await?;

        // Attempt to send message
        let message_address = Address::new(stream_address.base(), rel_address);
        ensure!(
            self.transport.recv_message(message_address).await.is_err(),
            anyhow!("there's already a message with address '{}'", message_address)
        );
        let send_response = self.transport.send_message(message_address, transport_msg).await?;

        // If message has been sent successfully, commit message to stores
        for subscriber in subscribers {
            if self.should_store_cursor(&topic, subscriber) {
                self.state
                    .cursor_store
                    .insert_cursor(&topic, subscriber.into(), INIT_MESSAGE_NUM);
            }
        }
        self.state
            .cursor_store
            .insert_cursor(&topic, Permissioned::Admin(identifier), new_cursor);
        self.store_spongos(rel_address, spongos, link_to);
        // Update Branch Links
        self.set_latest_link(topic, message_address.relative());
        Ok(SendResponse::new(message_address, send_response))
    }

    pub async fn send_keyload_for_all<Top>(&mut self, topic: Top) -> Result<SendResponse<TSR>>
    where
        Top: Into<Topic> + Clone,
    {
        let topic = topic.into();
        let permission = self
            .permission(&topic)
            .ok_or_else(|| anyhow!("user does not have a cursor stored for this branch"))?;
        if !permission.is_admin() {
            return Err(anyhow!("user does not have admin permissions for this branch"));
        }
        let psks: Vec<PskId> = self.state.psk_store.keys().copied().collect();
        let subscribers: Vec<Permissioned<Identifier>> = self
            .subscribers()
            .map(|s| {
                if s == permission.identifier() {
                    Permissioned::Admin(s.clone())
                } else {
                    Permissioned::Read(s.clone())
                }
            })
            .collect();
        self.send_keyload(
            topic,
            // Alas, must collect to release the &self immutable borrow
            subscribers.iter().map(Permissioned::as_ref),
            psks,
        )
        .await
    }

    pub async fn send_keyload_for_all_rw<Top>(&mut self, topic: Top) -> Result<SendResponse<TSR>>
    where
        Top: Into<Topic> + Clone,
    {
        let topic = topic.into();
        let permission = self
            .permission(&topic)
            .ok_or_else(|| anyhow!("user does not have a cursor stored for this branch"))?;
        if !permission.is_admin() {
            return Err(anyhow!("user does not have admin permissions for this branch"));
        }
        let psks: Vec<PskId> = self.state.psk_store.keys().copied().collect();
        let subscribers: Vec<Permissioned<Identifier>> = self
            .subscribers()
            .map(|s| {
                if s == permission.identifier() {
                    Permissioned::Admin(s.clone())
                } else {
                    Permissioned::ReadWrite(s.clone(), PermissionDuration::Perpetual)
                }
            })
            .collect();
        self.send_keyload(
            topic,
            // Alas, must collect to release the &self immutable borrow
            subscribers.iter().map(Permissioned::as_ref),
            psks,
        )
        .await
    }

    pub async fn send_signed_packet<P, M, Top>(
        &mut self,
        topic: Top,
        public_payload: P,
        masked_payload: M,
    ) -> Result<SendResponse<TSR>>
    where
        M: AsRef<[u8]>,
        P: AsRef<[u8]>,
        Top: Into<Topic>,
    {
        // Check conditions
        let stream_address = self.stream_address().ok_or_else(|| {
            anyhow!("before sending a signed packet one must receive the announcement of a stream first")
        })?;
        let user_id = self.identity()?;
        let identifier = user_id.to_identifier();
        // Check Topic
        let topic = topic.into();
        // Check Permission
        let permission = self
            .state
            .cursor_store
            .get_permission(&topic, &identifier)
            .ok_or_else(|| anyhow!("user does not have a cursor stored for this branch"))?
            .clone();
        if permission.is_readonly() {
            return Err(anyhow!("user has read only permissions for this branch"));
        }
        // Link message to latest message in branch
        let link_to = self
            .get_latest_link(&topic)
            .ok_or_else(|| anyhow!("No latest link found in branch <{}>", topic))?;
        // Update own's cursor
        let new_cursor = self.next_cursor(&topic)?;
        let rel_address = MsgId::gen(stream_address.base(), &identifier, &topic, new_cursor);

        // Prepare HDF and PCF
        // Spongos must be copied because wrapping mutates it
        let mut linked_msg_spongos = self
            .state
            .spongos_store
            .get(&link_to)
            .copied()
            .ok_or_else(|| anyhow!("message '{}' not found in spongos store", link_to))?;
        let content = PCF::new_final_frame().with_content(signed_packet::Wrap::new(
            &mut linked_msg_spongos,
            self.identity()?,
            public_payload.as_ref(),
            masked_payload.as_ref(),
        ));
        let header = HDF::new(message_types::SIGNED_PACKET, new_cursor, identifier.clone(), &topic)?
            .with_linked_msg_address(link_to);

        // Wrap message
        let (transport_msg, spongos) = LetsMessage::new(header, content).wrap().await?;

        // Attempt to send message
        let message_address = Address::new(stream_address.base(), rel_address);
        ensure!(
            self.transport.recv_message(message_address).await.is_err(),
            anyhow!("there's already a message with address '{}'", message_address)
        );
        let send_response = self.transport.send_message(message_address, transport_msg).await?;

        // If message has been sent successfully, commit message to stores
        self.state
            .cursor_store
            .insert_cursor(&topic, permission.clone(), new_cursor);
        self.store_spongos(rel_address, spongos, link_to);
        // Update Branch Links
        self.set_latest_link(topic, message_address.relative());
        Ok(SendResponse::new(message_address, send_response))
    }

    pub async fn send_tagged_packet<P, M, Top>(
        &mut self,
        topic: Top,
        public_payload: P,
        masked_payload: M,
    ) -> Result<SendResponse<TSR>>
    where
        M: AsRef<[u8]>,
        P: AsRef<[u8]>,
        Top: Into<Topic>,
    {
        // Check conditions
        let stream_address = self.stream_address().ok_or_else(|| {
            anyhow!("before sending a tagged packet one must receive the announcement of a stream first")
        })?;
        let user_id = self.identity()?;
        let identifier = user_id.to_identifier();
        // Check Topic
        let topic = topic.into();
        // Check Permission
        let permission = self
            .state
            .cursor_store
            .get_permission(&topic, &identifier)
            .ok_or_else(|| anyhow!("user does not have a cursor stored for this branch"))?
            .clone();
        if permission.is_readonly() {
            return Err(anyhow!("user has read only permissions for this branch"));
        }
        // Link message to latest message in branch
        let link_to = self
            .get_latest_link(&topic)
            .ok_or_else(|| anyhow!("No latest link found in branch <{}>", topic))?;

        // Update own's cursor
        let new_cursor = self.next_cursor(&topic)?;
        let rel_address = MsgId::gen(stream_address.base(), &identifier, &topic, new_cursor);

        // Prepare HDF and PCF
        // Spongos must be copied because wrapping mutates it
        let mut linked_msg_spongos = self
            .state
            .spongos_store
            .get(&link_to)
            .copied()
            .ok_or_else(|| anyhow!("message '{}' not found in spongos store", link_to))?;
        let content = PCF::new_final_frame().with_content(tagged_packet::Wrap::new(
            &mut linked_msg_spongos,
            public_payload.as_ref(),
            masked_payload.as_ref(),
        ));
        let header = HDF::new(message_types::TAGGED_PACKET, new_cursor, identifier.clone(), &topic)?
            .with_linked_msg_address(link_to);

        // Wrap message
        let (transport_msg, spongos) = LetsMessage::new(header, content).wrap().await?;

        // Attempt to send message
        let message_address = Address::new(stream_address.base(), rel_address);
        ensure!(
            self.transport.recv_message(message_address).await.is_err(),
            anyhow!("there's already a message with address '{}'", message_address)
        );
        let send_response = self.transport.send_message(message_address, transport_msg).await?;

        // If message has been sent successfully, commit message to stores
        self.state
            .cursor_store
            .insert_cursor(&topic, permission.clone(), new_cursor);
        self.store_spongos(rel_address, spongos, link_to);
        // Update Branch Links
        self.set_latest_link(topic, rel_address);
        Ok(SendResponse::new(message_address, send_response))
    }
}

#[async_trait(?Send)]
impl ContentSizeof<State> for sizeof::Context {
    async fn sizeof(&mut self, user_state: &State) -> Result<&mut Self> {
        self.mask(Maybe::new(user_state.user_id.as_ref()))?
            .mask(Maybe::new(user_state.stream_address.as_ref()))?
            .mask(Maybe::new(user_state.author_identifier.as_ref()))?
            .mask(&user_state.base_branch)?;

        let amount_spongos = user_state.spongos_store.len();
        self.mask(Size::new(amount_spongos))?;
        for (address, spongos) in &user_state.spongos_store {
            self.mask(address)?.mask(spongos)?;
        }

        // Only keep topics that exist in cursor store, any others serve no purpose
        let topics = user_state
            .topics
            .iter()
            .filter(|t| user_state.cursor_store.get_latest_link(*t).is_some());
        let amount_topics = topics.clone().count();
        self.mask(Size::new(amount_topics))?;

        for topic in topics {
            self.mask(topic)?;
            let latest_link = user_state
                .cursor_store
                .get_latest_link(topic)
                .ok_or_else(|| anyhow!("No latest link found in branch <{}>", topic))?;
            self.mask(&latest_link)?;

            let cursors: Vec<(&Permissioned<Identifier>, &usize)> = user_state
                .cursor_store
                .cursors_by_topic(topic)
                .ok_or_else(|| anyhow!("No cursors found with topic <{}>", topic))?
                .collect();
            let amount_cursors = cursors.len();
            self.mask(Size::new(amount_cursors))?;
            for (subscriber, cursor) in cursors {
                self.mask(subscriber)?.mask(Size::new(*cursor))?;
            }
        }

        let subs = &user_state.subscribers;
        let amount_subs = subs.len();
        self.mask(Size::new(amount_subs))?;
        for subscriber in subs {
            self.mask(subscriber)?;
        }

        let psks = user_state.psk_store.iter();
        let amount_psks = psks.len();
        self.mask(Size::new(amount_psks))?;
        for (pskid, psk) in psks {
            self.mask(pskid)?.mask(psk)?;
        }

        let lean = if user_state.lean { 1 } else { 0 };
        self.mask(Uint8::new(lean))?;

        self.commit()?.squeeze(Mac::new(32))?;
        Ok(self)
    }
}

#[async_trait(?Send)]
impl<'a> ContentWrap<State> for wrap::Context<&'a mut [u8]> {
    async fn wrap(&mut self, user_state: &mut State) -> Result<&mut Self> {
        self.mask(Maybe::new(user_state.user_id.as_ref()))?
            .mask(Maybe::new(user_state.stream_address.as_ref()))?
            .mask(Maybe::new(user_state.author_identifier.as_ref()))?
            .mask(&user_state.base_branch)?;

        let amount_spongos = user_state.spongos_store.len();
        self.mask(Size::new(amount_spongos))?;
        for (address, spongos) in &user_state.spongos_store {
            self.mask(address)?.mask(spongos)?;
        }

        // Only keep topics that exist in cursor store, any others serve no purpose
        let topics = user_state
            .topics
            .iter()
            .filter(|t| user_state.cursor_store.get_latest_link(*t).is_some());
        let amount_topics = topics.clone().count();
        self.mask(Size::new(amount_topics))?;

        for topic in topics {
            self.mask(topic)?;
            let latest_link = user_state
                .cursor_store
                .get_latest_link(topic)
                .ok_or_else(|| anyhow!("No latest link found in branch <{}>", topic))?;
            self.mask(&latest_link)?;

            let cursors: Vec<(&Permissioned<Identifier>, &usize)> = user_state
                .cursor_store
                .cursors_by_topic(topic)
                .ok_or_else(|| anyhow!("No curosrs found with topic <{}>", topic))?
                .collect();
            let amount_cursors = cursors.len();
            self.mask(Size::new(amount_cursors))?;
            for (subscriber, cursor) in cursors {
                self.mask(subscriber)?.mask(Size::new(*cursor))?;
            }
        }

        let subs = &user_state.subscribers;
        let amount_subs = subs.len();
        self.mask(Size::new(amount_subs))?;
        for subscriber in subs {
            self.mask(subscriber)?;
        }

        let psks = user_state.psk_store.iter();
        let amount_psks = psks.len();
        self.mask(Size::new(amount_psks))?;
        for (pskid, psk) in psks {
            self.mask(pskid)?.mask(psk)?;
        }

        let lean = if user_state.lean { 1 } else { 0 };
        self.mask(Uint8::new(lean))?;

        self.commit()?.squeeze(Mac::new(32))?;
        Ok(self)
    }
}

#[async_trait(?Send)]
impl<'a> ContentUnwrap<State> for unwrap::Context<&'a [u8]> {
    async fn unwrap(&mut self, user_state: &mut State) -> Result<&mut Self> {
        self.mask(Maybe::new(&mut user_state.user_id))?
            .mask(Maybe::new(&mut user_state.stream_address))?
            .mask(Maybe::new(&mut user_state.author_identifier))?
            .mask(&mut user_state.base_branch)?;

        let mut amount_spongos = Size::default();
        self.mask(&mut amount_spongos)?;
        for _ in 0..amount_spongos.inner() {
            let mut address = MsgId::default();
            let mut spongos = Spongos::default();
            self.mask(&mut address)?.mask(&mut spongos)?;
            user_state.spongos_store.insert(address, spongos);
        }

        let mut amount_topics = Size::default();
        self.mask(&mut amount_topics)?;

        for _ in 0..amount_topics.inner() {
            let mut topic = Topic::default();
            self.mask(&mut topic)?;
            let mut latest_link = MsgId::default();
            self.mask(&mut latest_link)?;

            user_state.topics.insert(topic.clone());
            user_state.cursor_store.set_latest_link(topic.clone(), latest_link);

            let mut amount_cursors = Size::default();
            self.mask(&mut amount_cursors)?;
            for _ in 0..amount_cursors.inner() {
                let mut subscriber = Permissioned::default();
                let mut cursor = Size::default();
                self.mask(&mut subscriber)?.mask(&mut cursor)?;
                user_state
                    .cursor_store
                    .insert_cursor(&topic, subscriber, cursor.inner());
            }
        }

        let mut amount_subs = Size::default();
        self.mask(&mut amount_subs)?;
        for _ in 0..amount_subs.inner() {
            let mut subscriber = Identifier::default();
            self.mask(&mut subscriber)?;
            user_state.subscribers.insert(subscriber);
        }

        let mut amount_psks = Size::default();
        self.mask(&mut amount_psks)?;
        for _ in 0..amount_psks.inner() {
            let mut pskid = PskId::default();
            let mut psk = Psk::default();
            self.mask(&mut pskid)?.mask(&mut psk)?;
            user_state.psk_store.insert(pskid, psk);
        }

        let mut lean = Uint8::new(0);
        self.mask(&mut lean)?;
        user_state.lean = lean.inner() == 1;

        self.commit()?.squeeze(Mac::new(32))?;
        Ok(self)
    }
}

impl<T> Debug for User<T> {
    fn fmt(&self, f: &mut Formatter<'_>) -> FormatResult {
        write!(
            f,
            "\n* identifier: <{:?}>\n* topic: {}\n{:?}\n* PSKs: \n{}\n* messages:\n{}\n* lean: {}\n",
            self.identifier().unwrap_or_default(),
            self.base_branch(),
            self.state.cursor_store,
            self.state
                .psk_store
                .keys()
                .map(|pskid| format!("\t<{:?}>\n", pskid))
                .collect::<String>(),
            self.state
                .spongos_store
                .keys()
                .map(|key| format!("\t<{}>\n", key))
                .collect::<String>(),
            self.state.lean
        )
    }
}

/// An streams user equality is determined by the equality of its state. The major consequence of
/// this fact is that two users with the same identity but different transport configurations are
/// considered equal
impl<T> PartialEq for User<T> {
    fn eq(&self, other: &Self) -> bool {
        self.state == other.state
    }
}

/// An streams user equality is determined by the equality of its state. The major consequence of
/// this fact is that two users with the same identity but different transport configurations are
/// considered equal
impl<T> Eq for User<T> {}<|MERGE_RESOLUTION|>--- conflicted
+++ resolved
@@ -75,15 +75,14 @@
 
     base_branch: Topic,
 
-<<<<<<< HEAD
     /// Users' Spongos Storage configuration. If lean, only the announcement message and latest
     /// branch message spongos state is stored. This reduces the overall size of the user
     /// implementation over time. If not lean, all spongos states processed by the user will be
     /// stored.
     lean: bool,
-=======
+
+    /// List of known branch topics
     topics: HashSet<Topic>,
->>>>>>> c8d2e306
 }
 
 pub struct User<T> {
@@ -122,11 +121,8 @@
                 stream_address: None,
                 author_identifier: None,
                 base_branch: Default::default(),
-<<<<<<< HEAD
                 lean,
-=======
                 topics: Default::default(),
->>>>>>> c8d2e306
             },
         }
     }
