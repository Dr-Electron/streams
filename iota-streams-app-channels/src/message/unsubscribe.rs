--- conflicted
+++ resolved
@@ -21,17 +21,11 @@
 //!
 //! * `sig` -- message signature generated with the senders private key.
 
-<<<<<<< HEAD
+use core::marker::PhantomData;
+
 use iota_streams_app::{
     id::Identity,
     message::{self, ContentSign, ContentVerify, HasLink},
-=======
-use core::marker::PhantomData;
-
-use iota_streams_app::message::{
-    self,
-    HasLink,
->>>>>>> ee8e835b
 };
 use iota_streams_core::{async_trait, prelude::Box, sponge::prp::PRP, Result};
 use iota_streams_ddml::{
@@ -43,13 +37,8 @@
 
 pub struct ContentWrap<'a, F, Link: HasLink> {
     pub(crate) link: &'a <Link as HasLink>::Rel,
-<<<<<<< HEAD
     pub(crate) subscriber_id: &'a Identity<F>,
-    pub(crate) _phantom: std::marker::PhantomData<(F, Link)>,
-=======
-    pub(crate) sig_kp: &'a ed25519::Keypair,
     pub(crate) _phantom: PhantomData<(F, Link)>,
->>>>>>> ee8e835b
 }
 
 #[async_trait(?Send)]
@@ -91,13 +80,8 @@
 #[derive(Default)]
 pub struct ContentUnwrap<F, Link: HasLink> {
     pub(crate) link: <Link as HasLink>::Rel,
-<<<<<<< HEAD
     pub(crate) subscriber_id: Identity<F>,
-    _phantom: std::marker::PhantomData<(F, Link)>,
-=======
-    pub(crate) sig_pk: ed25519::PublicKey,
     _phantom: PhantomData<(F, Link)>,
->>>>>>> ee8e835b
 }
 
 #[async_trait(?Send)]
