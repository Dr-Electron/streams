--- conflicted
+++ resolved
@@ -78,12 +78,7 @@
 impl<'a> ContentSizeof<Wrap<'a>> for sizeof::Context {
     async fn sizeof(&mut self, subscription: &Wrap<'a>) -> Result<&mut Self> {
         self.x25519(subscription.author_ke_pk, NBytes::new(subscription.unsubscribe_key))?
-<<<<<<< HEAD
             .mask(subscription.subscriber_id.identifier())?
-            .absorb(&subscription.subscriber_id._ke_sk().public_key())?
-=======
-            .mask(&subscription.subscriber_id.to_identifier())?
->>>>>>> fa49d74a
             .sign_sizeof(subscription.subscriber_id)
             .await?;
         Ok(self)
@@ -98,12 +93,7 @@
     async fn wrap(&mut self, subscription: &mut Wrap<'a>) -> Result<&mut Self> {
         self.join(subscription.initial_state)?
             .x25519(subscription.author_ke_pk, NBytes::new(subscription.unsubscribe_key))?
-<<<<<<< HEAD
             .mask(subscription.subscriber_id.identifier())?
-            .absorb(&subscription.subscriber_id._ke_sk().public_key())?
-=======
-            .mask(&subscription.subscriber_id.to_identifier())?
->>>>>>> fa49d74a
             .sign(subscription.subscriber_id)
             .await?;
         Ok(self)
