use core::{
    cell::RefCell,
    cmp::Ordering,
    convert::{
        TryFrom,
        TryInto,
    },
};
#[cfg(not(feature = "async"))]
use smol::block_on;

use iota::{
    client as iota_client,
<<<<<<< HEAD
    ternary as iota_ternary
=======
    ternary as iota_ternary,
    transaction::{
        Vertex,
        bundled::{
            Address, Bundle, BundledTransactionBuilder as TransactionBuilder, BundledTransactionField,
            BundledTransaction as Transaction, Index, Nonce, OutgoingBundleBuilder, Payload, Tag, Timestamp, Value,
            PAYLOAD_TRIT_LEN, TAG_TRIT_LEN, ADDRESS_TRIT_LEN
        }
    },
    crypto::ternary::Hash,
>>>>>>> 50fd5da4
};
pub use iota::client::bytes_to_trytes;

<<<<<<< HEAD
use bee_crypto::ternary::Hash;
use bee_transaction::Vertex;

use bee_transaction::bundled::{
    Address, Bundle, BundledTransactionBuilder as TransactionBuilder, BundledTransactionField,
    BundledTransaction as Transaction, Index, Nonce, OutgoingBundleBuilder, Payload, Tag, Timestamp, Value, 
    PAYLOAD_TRIT_LEN, TAG_TRIT_LEN, ADDRESS_TRIT_LEN
};

use iota_streams_core::prelude::{
    String,
    ToString,
    Vec,
    Rc,
=======
use iota_streams_core::{
    prelude::{
        String,
        ToString,
        Vec,
    },
    {Errors::*, wrapped_err, try_or, WrappedError, LOCATION_LOG, Result},
>>>>>>> 50fd5da4
};

use crate::{
    message::BinaryMessage,
    transport::{
        tangle::*,
        *,
    },
};

const TRYTE_CHARS: &str = "9ABCDEFGHIJKLMNOPQRSTUVWXYZ";

fn pad_tritbuf(
    n: usize,
    mut s: iota_ternary::TritBuf<iota_ternary::T1B1Buf>,
) -> iota_ternary::TritBuf<iota_ternary::T1B1Buf> {
    if n > s.len() {
        for _ in 0..n - s.len() {
            s.push(iota_ternary::trit::Trit::zero());
        }
        s
    } else {
        s
    }
}

fn bytes_to_tritbuf(input: &[u8]) -> iota_ternary::TritBuf<iota_ternary::T1B1Buf> {
    let mut trytes = iota_ternary::TryteBuf::with_capacity(input.len() * 2);
    for byte in input {
        let first: i8 = match (byte % 27) as i8 {
            b @ 0..=13 => b,
            b @ 14..=26 => b - 27,
            _ => unreachable!(),
        };
        let second = match (byte / 27) as i8 {
            b @ 0..=13 => b,
            b @ 14..=26 => b - 27,
            _ => unreachable!(),
        };
        trytes.push(first.try_into().unwrap());
        trytes.push(second.try_into().unwrap());
    }
    trytes.as_trits().encode::<iota_ternary::T1B1Buf>()
}

fn bytes_from_tritbuf(input: &iota_ternary::TritBuf<iota_ternary::T1B1Buf>) -> Vec<u8> {
    let trytes = input
        .chunks(3)
        .map(|trits| {
            let x = (i8::from(trits.get(0).unwrap()))
                + (i8::from(trits.get(1).unwrap())) * 3
                + (i8::from(trits.get(2).unwrap())) * 9;
            char::from(iota_ternary::Tryte::try_from(x).unwrap())
        })
        .collect::<String>();

    let mut bytes = Vec::new();
    for i in 0..trytes.len() / 2 {
        // get a trytes pair
        let char1 = trytes.get(i * 2..i * 2 + 1).unwrap();
        let char2 = trytes.get(i * 2 + 1..i * 2 + 2).unwrap();
        let first_value = TRYTE_CHARS.find(&char1.to_string()).unwrap();
        let second_value = TRYTE_CHARS.find(&char2.to_string()).unwrap();

        let value = first_value + second_value * 27;
        bytes.push(value as u8);
    }

    bytes.to_vec()
}

fn bytes_from_trits(buf: &iota_ternary::Trits<iota_ternary::T1B1>) -> Vec<u8> {
    bytes_from_tritbuf(&buf.encode())
}

fn cmp_trits(a: &iota_ternary::Trits<iota_ternary::T1B1>, b: &iota_ternary::Trits<iota_ternary::T1B1>) -> Ordering {
    a.iter().cmp(b.iter())
}

fn make_tx(tx_address: Address, tx_tag: Tag, tx_timestamp: Timestamp, tx_payload: Payload) -> TransactionBuilder {
    let tx_builder = TransactionBuilder::new();

    tx_builder
        .with_payload(tx_payload)
        .with_address(tx_address)
        .with_value(Value::from_inner_unchecked(0))
        .with_obsolete_tag(Tag::zeros())
        .with_timestamp(tx_timestamp)
        .with_index(Index::from_inner_unchecked(0))
        .with_last_index(Index::from_inner_unchecked(0))
        .with_tag(tx_tag)
        .with_attachment_ts(Timestamp::from_inner_unchecked(0))
        .with_bundle(Hash::zeros())
        .with_trunk(Hash::zeros())
        .with_branch(Hash::zeros())
        .with_attachment_lbts(Timestamp::from_inner_unchecked(0))
        .with_attachment_ubts(Timestamp::from_inner_unchecked(0))
        .with_nonce(Nonce::zeros())
}

fn make_bundle(
    address: &[u8],
    tag: &[u8],
    mut body: &[u8],
    timestamp: u64,
    trunk: Hash,
    branch: Hash,
) -> Result<Bundle> {
    let tx_address = Address::try_from_inner(pad_tritbuf(ADDRESS_TRIT_LEN, bytes_to_tritbuf(address)))
        .map_err(|e| wrapped_err!(BadTransactionAddress, WrappedError(e)))?;
    let tx_tag = Tag::try_from_inner(pad_tritbuf(TAG_TRIT_LEN, bytes_to_tritbuf(tag)))
        .map_err(|e| wrapped_err!(BadTransactionTag, WrappedError(e)))?;
    let tx_timestamp = Timestamp::try_from_inner(timestamp)
        .map_err(|e| wrapped_err!(BadTransactionTimestamp, WrappedError(e)))?;

    let mut bundle_builder = OutgoingBundleBuilder::default();
    while !body.is_empty() {
        let (payload_chunk, rest_of_body) = body.split_at(core::cmp::min(PAYLOAD_BYTES, body.len()));
        let payload_tritbuf = pad_tritbuf(PAYLOAD_TRIT_LEN, bytes_to_tritbuf(payload_chunk));
        let tx_payload = Payload::try_from_inner(payload_tritbuf)
            .map_err(|e| wrapped_err!(BadTransactionPayload, WrappedError(e)))?;
        bundle_builder.push(make_tx(
            tx_address.clone(),
            tx_tag.clone(),
            tx_timestamp.clone(),
            tx_payload,
        ));
        body = rest_of_body;
    }

    bundle_builder
        .seal()
        .map_err(|e| wrapped_err!(BundleSealFailure, WrappedError(e)))?
        .attach_remote(trunk, branch)
        .map_err(|e| wrapped_err!(BundleAttachFailure, WrappedError(e)))?
        .build()
        .map_err(|e| wrapped_err!(BundleBuildFailure, WrappedError(e)))
}

/// Reconstruct valid bundles from trytes (returned by client's `get_trytes` method)
/// taking into account `addtess`, `tag` and `bundle` fields.
pub fn bundles_from_trytes(mut txs: Vec<Transaction>) -> Vec<Bundle> {
    txs.sort_by(|x, y| {
        // TODO: impl Ord for Address, Tag, Hash
        cmp_trits(x.address().to_inner(), y.address().to_inner())
            .then(cmp_trits(x.tag().to_inner(), y.tag().to_inner()))
            // different messages may have the same bundle hash!
            .then(cmp_trits(x.bundle().to_inner(), y.bundle().to_inner()))
            // reverse order of txs will be extracted from back with `pop`
            .then(x.index().to_inner().cmp(y.index().to_inner()).reverse())
    });

    let mut bundles = Vec::new();

    if let Some(tx) = txs.pop() {
        let mut bundle = vec![tx];
        loop {
            if let Some(tx) = txs.pop() {
                if bundle[0].address() == tx.address()
                    && bundle[0].tag() == tx.tag()
                    && bundle[0].bundle() == tx.bundle()
                {
                    bundle.push(tx);
                } else {
                    bundles.push(bundle);
                    bundle = vec![tx];
                }
            } else {
                bundles.push(bundle);
                break;
            }
        }
    }

    bundles
        .into_iter()
        .filter_map(|txs| {
            // TODO: This needs a proper incoming bundle building implementation, but it is not currently available
            let mut bundle_builder = OutgoingBundleBuilder::default();
            let mut trunk = Hash::zeros();
            let mut branch = Hash::zeros();
            for tx in txs.into_iter() {
                let tx_builder = TransactionBuilder::new();

                let tx_builder = tx_builder
                    .with_payload(tx.payload().clone())
                    .with_address(tx.address().clone())
                    .with_value(tx.value().clone())
                    .with_obsolete_tag(tx.obsolete_tag().clone())
                    .with_timestamp(tx.timestamp().clone())
                    .with_index(tx.index().clone())
                    .with_last_index(tx.last_index().clone())
                    .with_tag(tx.tag().clone())
                    .with_attachment_ts(tx.attachment_ts().clone())
                    .with_bundle(tx.bundle().clone())
                    .with_trunk(trunk.clone())
                    .with_branch(branch.clone())
                    .with_attachment_lbts(tx.attachment_lbts().clone())
                    .with_attachment_ubts(tx.attachment_ubts().clone())
                    .with_nonce(tx.nonce().clone());

                trunk = *tx.trunk();
                branch = *tx.branch();

                bundle_builder.push(tx_builder);
            }

            let bundle_builder = bundle_builder
                .seal()
                .map_err(|e| wrapped_err!(BundleSealFailure, WrappedError(e)))
                .unwrap()
                .attach_remote(trunk, branch)
                .map_err(|e| wrapped_err!(BundleAttachFailure, WrappedError(e)))
                .unwrap()
                .build()
                .map_err(|e| wrapped_err!(BundleBuildFailure, WrappedError(e)))
                .unwrap();

            Some(bundle_builder)
        })
        .collect()
}

/// Reconstruct Streams Message from bundle. The input bundle is not checked (for validity of
/// the hash, consistency of indices, etc.). Checked bundles are returned by `bundles_from_trytes`.
pub fn msg_from_bundle<F>(bundle: &Bundle) -> TangleMessage<F> {
    // TODO: Check bundle is not empty.
    let tx = bundle.head();
    let appinst = AppInst::from(bytes_from_trits(tx.address().to_inner()).as_ref());
    let msgid = MsgId::from(bytes_from_trits(tx.tag().to_inner()).as_ref());
    let mut body = Vec::new();
    for tx in bundle.into_iter() {
        let mut payload = bytes_from_trits(tx.payload().to_inner());
        payload.resize(PAYLOAD_BYTES, 0);
        body.extend_from_slice(&payload);
    }

    let binary = BinaryMessage::new(TangleAddress { appinst, msgid }, body.into());
    // let timestamp: u64 = *(tx.timestamp() as *const iota::bundle::Timestamp) as *const u64;
    let timestamp: u64 = unsafe { core::mem::transmute(tx.timestamp().clone()) };

    TangleMessage { binary, timestamp }
}

/// As Streams Message are packed into a bundle, and different bundles can have the same hash
/// (as bundle hash is calcualted over some essense fields including `address`, `timestamp`
/// and not including `tag`, so different Messages may end up in bundles with the same hash.
/// This leads that it may not be possible to STREAMS Messages from bundle hash only.
/// So this function also takes into account `address` and `tag` fields.
/// As STREAMS Messages can have the same message id (ie. `tag`) it is advised that STREAMS Message
/// bundles have distinct nonces and/or timestamps.
pub fn msg_to_bundle<F>(
    msg: &BinaryMessage<F, TangleAddress>,
    timestamp: u64,
    trunk: Hash,
    branch: Hash,
) -> Result<Bundle> {
    make_bundle(
        msg.link.appinst.as_ref(),
        msg.link.msgid.as_ref(),
        &msg.body.bytes,
        timestamp,
        trunk,
        branch,
    )
}

#[derive(Clone, Copy)]
pub struct SendTrytesOptions {
    pub depth: u8,
    pub min_weight_magnitude: u8,
    pub local_pow: bool,
    pub threads: usize,
}

#[cfg(feature = "num_cpus")]
fn get_num_cpus() -> usize {
    num_cpus::get()
}

#[cfg(not(feature = "num_cpus"))]
fn get_num_cpus() -> usize {
    1_usize
}

impl Default for SendTrytesOptions {
    fn default() -> Self {
        Self {
            depth: 3,
            min_weight_magnitude: 14,
            local_pow: true,
            threads: get_num_cpus(),
        }
    }
}

fn handle_client_result<T>(result: iota_client::Result<T>) -> Result<T> {
    result.map_err(|err| wrapped_err!(ClientOperationFailure, WrappedError(err)))
}

async fn get_bundles(client: &iota_client::Client, tx_address: Address, tx_tag: Tag) -> Result<Vec<Transaction>> {
    let find_bundles = handle_client_result(
        client.find_transactions()
            .tags(&vec![tx_tag][..])
            .addresses(&vec![tx_address][..])
            .send()
            .await,
    )?;
    try_or!(!find_bundles.hashes.is_empty(), HashNotFound)?;

    let get_resp = handle_client_result(client.get_trytes(&find_bundles.hashes).await)?;
    try_or!(!get_resp.trytes.is_empty(), TransactionContentsNotFound)?;
    Ok(get_resp.trytes)
}

async fn send_trytes(client: &iota_client::Client, opt: &SendTrytesOptions, txs: Vec<Transaction>) -> Result<Vec<Transaction>> {
    let attached_txs = handle_client_result(
        client.send_trytes()
            .min_weight_magnitude(opt.min_weight_magnitude)
            .depth(opt.depth)
            .trytes(txs)
            .send()
            .await,
    )?;
    Ok(attached_txs)
}

pub async fn async_send_message_with_options<F>(client: &iota_client::Client, msg: &TangleMessage<F>, opt: &SendTrytesOptions) -> Result<()> {
    // TODO: Get trunk and branch hashes. Although, `send_trytes` should get these hashes.
    let trunk = Hash::zeros();
    let branch = Hash::zeros();
    let bundle = msg_to_bundle(&msg.binary, msg.timestamp, trunk, branch)?;
    // TODO: Get transactions from bundle without copying.
    let txs = bundle.into_iter().collect::<Vec<Transaction>>();
    // Ignore attached transactions.
    send_trytes(client, opt, txs).await?;
    Ok(())
}

pub async fn async_recv_messages<F>(client: &iota_client::Client, link: &TangleAddress) -> Result<Vec<TangleMessage<F>>> {
    let tx_address = Address::try_from_inner(pad_tritbuf(ADDRESS_TRIT_LEN, bytes_to_tritbuf(link.appinst.as_ref())))
        .map_err(|e| wrapped_err!(BadTransactionAddress, WrappedError(e)))?;
    let tx_tag = Tag::try_from_inner(pad_tritbuf(TAG_TRIT_LEN, bytes_to_tritbuf(link.msgid.as_ref())))
        .map_err(|e| wrapped_err!(BadTransactionTag, WrappedError(e)))?;

    match get_bundles(client, tx_address, tx_tag).await {
        Ok(txs) => Ok(bundles_from_trytes(txs)
            .into_iter()
            .map(|b| msg_from_bundle(&b))
            .collect()),
        Err(_) => Ok(Vec::new()), // Just ignore the error?
    }
}

#[cfg(not(feature = "async"))]
pub fn sync_send_message_with_options<F>(client: &iota_client::Client, msg: &TangleMessage<F>, opt: &SendTrytesOptions) -> Result<()> {
    block_on(async_send_message_with_options(client, msg, opt))
}

#[cfg(not(feature = "async"))]
pub fn sync_recv_messages<F>(client: &iota_client::Client, link: &TangleAddress) -> Result<Vec<TangleMessage<F>>> {
    block_on(async_recv_messages(client, link))
}

/// Stub type for iota_client::Client.  Removed: Copy, Default
#[derive(Clone)]
pub struct Client {
    send_opt: SendTrytesOptions,
    client: iota_client::Client,
}

impl Default for Client {
    // Creates a new instance which links to a node on localhost:14265
    fn default() -> Self {
        Self {
            send_opt: SendTrytesOptions::default(),
            client: iota_client::ClientBuilder::new().node("http://localhost:14265").unwrap().build().unwrap()
        }
    }
}

impl Client {
    // Create an instance of Client with a ready client and its send options
    pub fn new(options: SendTrytesOptions, client: iota_client::Client) -> Self {
        Self {
            send_opt: options,
            client: client
        }
    }

    // Create an instance of Client with a node pointing to the given URL
    pub fn new_from_url(url: &str) -> Self {
        Self {
            send_opt: SendTrytesOptions::default(),
            client: iota_client::ClientBuilder::new().node(url).unwrap().build().unwrap()
        }
    }

    pub fn add_node(&mut self, url: &str) -> Result<bool> {
        self.client.add_node(url).map_err(|e|
            wrapped_err!(ClientOperationFailure, WrappedError(e))
        )
    }
}

impl TransportOptions for Client {
    type SendOptions = SendTrytesOptions;
    fn get_send_options(&self) -> SendTrytesOptions {
        self.send_opt.clone()
    }
    fn set_send_options(&mut self, opt: SendTrytesOptions) {
        self.send_opt = opt;
    }

    type RecvOptions = ();
    fn get_recv_options(&self) -> () {}
    fn set_recv_options(&mut self, _opt: ()) {}
}

#[cfg(not(feature = "async"))]
impl<F> Transport<TangleAddress, TangleMessage<F>> for Client {
    /// Send a Streams message over the Tangle with the current timestamp and default SendTrytesOptions.
    fn send_message(&mut self, msg: &TangleMessage<F>) -> Result<()> {
        sync_send_message_with_options(&self.client, msg, &self.send_opt)
    }

    /// Receive a message.
    fn recv_messages(&mut self, link: &TangleAddress) -> Result<Vec<TangleMessage<F>>> {
        sync_recv_messages(&self.client, link)
    }
}

#[cfg(feature = "async")]
#[async_trait(?Send)]
impl<F> Transport<TangleAddress, TangleMessage<F>> for Client
where
    F: 'static + core::marker::Send + core::marker::Sync,
{
    /// Send a Streams message over the Tangle with the current timestamp and default SendTrytesOptions.
    async fn send_message(&mut self, msg: &TangleMessage<F>) -> Result<()> {
        async_send_message_with_options(&self.client, msg, &self.send_opt).await
    }

    /// Receive a message.
    async fn recv_messages(&mut self, link: &TangleAddress) -> Result<Vec<TangleMessage<F>>> {
        async_recv_messages(&self.client, link).await
    }

    async fn recv_message(&mut self, link: &TangleAddress) -> Result<TangleMessage<F>> {
        let mut msgs = self.recv_messages(link).await?;
        if let Some(msg) = msgs.pop() {
            try_or!(msgs.is_empty(), MessageNotUnique(link.to_string()))?;
            Ok(msg)
        } else {
            err!(MessageLinkNotFound(link.to_string()))
        }
    }
}

// It's safe to impl async trait for Rc<RefCell<T>> targeting wasm as it's single-threaded.
#[cfg(feature = "async")]
#[async_trait(?Send)]
impl<F> Transport<TangleAddress, TangleMessage<F>> for Rc<RefCell<Client>>
where
    F: 'static + core::marker::Send + core::marker::Sync,
{
    /// Send a Streams message over the Tangle with the current timestamp and default SendTrytesOptions.
    async fn send_message(&mut self, msg: &TangleMessage<F>) -> Result<()> {
        match (&*self).try_borrow_mut() {
            Ok(mut tsp) => async_send_message_with_options(&tsp.client, msg, &tsp.send_opt).await,
            Err(err) => Err(anyhow!("Transport already borrowed: {}", err)),
        }
    }

    /// Receive a message.
    async fn recv_messages(&mut self, link: &TangleAddress) -> Result<Vec<TangleMessage<F>>> {
        match (&*self).try_borrow_mut() {
            Ok(mut tsp) => async_recv_messages(&tsp.client, link).await,
            Err(err) => Err(anyhow!("Transport already borrowed: {}", err)),
        }
    }

    async fn recv_message(&mut self, link: &TangleAddress) -> Result<TangleMessage<F>> {
        match (&*self).try_borrow_mut() {
            Ok(mut tsp) => {
                let mut msgs = async_recv_messages(&tsp.client, link).await?;
                if let Some(msg) = msgs.pop() {
                    ensure!(msgs.is_empty(), "More than one message found.");
                    Ok(msg)
                } else {
                    Err(anyhow!("Message not found."))
                }
            },
            Err(err) => Err(anyhow!("Transport already borrowed: {}", err)),
        }
    }
}<|MERGE_RESOLUTION|>--- conflicted
+++ resolved
@@ -1,5 +1,4 @@
 use core::{
-    cell::RefCell,
     cmp::Ordering,
     convert::{
         TryFrom,
@@ -9,11 +8,13 @@
 #[cfg(not(feature = "async"))]
 use smol::block_on;
 
+#[cfg(feature = "async")]
+use iota_streams_core::prelude::Rc;
+#[cfg(feature = "async")]
+use core::cell::RefCell;
+
 use iota::{
     client as iota_client,
-<<<<<<< HEAD
-    ternary as iota_ternary
-=======
     ternary as iota_ternary,
     transaction::{
         Vertex,
@@ -24,26 +25,9 @@
         }
     },
     crypto::ternary::Hash,
->>>>>>> 50fd5da4
 };
 pub use iota::client::bytes_to_trytes;
 
-<<<<<<< HEAD
-use bee_crypto::ternary::Hash;
-use bee_transaction::Vertex;
-
-use bee_transaction::bundled::{
-    Address, Bundle, BundledTransactionBuilder as TransactionBuilder, BundledTransactionField,
-    BundledTransaction as Transaction, Index, Nonce, OutgoingBundleBuilder, Payload, Tag, Timestamp, Value, 
-    PAYLOAD_TRIT_LEN, TAG_TRIT_LEN, ADDRESS_TRIT_LEN
-};
-
-use iota_streams_core::prelude::{
-    String,
-    ToString,
-    Vec,
-    Rc,
-=======
 use iota_streams_core::{
     prelude::{
         String,
@@ -51,7 +35,6 @@
         Vec,
     },
     {Errors::*, wrapped_err, try_or, WrappedError, LOCATION_LOG, Result},
->>>>>>> 50fd5da4
 };
 
 use crate::{
@@ -522,7 +505,7 @@
     async fn send_message(&mut self, msg: &TangleMessage<F>) -> Result<()> {
         match (&*self).try_borrow_mut() {
             Ok(mut tsp) => async_send_message_with_options(&tsp.client, msg, &tsp.send_opt).await,
-            Err(err) => Err(anyhow!("Transport already borrowed: {}", err)),
+            Err(_err) => err!(TransportNotAvailable),
         }
     }
 
@@ -530,7 +513,7 @@
     async fn recv_messages(&mut self, link: &TangleAddress) -> Result<Vec<TangleMessage<F>>> {
         match (&*self).try_borrow_mut() {
             Ok(mut tsp) => async_recv_messages(&tsp.client, link).await,
-            Err(err) => Err(anyhow!("Transport already borrowed: {}", err)),
+            Err(err) => err!(TransportNotAvailable),
         }
     }
 
@@ -539,13 +522,13 @@
             Ok(mut tsp) => {
                 let mut msgs = async_recv_messages(&tsp.client, link).await?;
                 if let Some(msg) = msgs.pop() {
-                    ensure!(msgs.is_empty(), "More than one message found.");
+                    try_or!(msgs.is_empty(), MessageNotUnique(link.msgid.to_string()));
                     Ok(msg)
                 } else {
-                    Err(anyhow!("Message not found."))
+                    err!(MessageLinkNotFound(link.msgid.to_string()))
                 }
             },
-            Err(err) => Err(anyhow!("Transport already borrowed: {}", err)),
+            Err(err) => err!(TransportNotAvailable),
         }
     }
 }