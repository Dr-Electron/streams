//! Tangle-specific transport definitions.
use core::{
    convert::{AsMut, AsRef},
    fmt,
    ptr::null,
    str::FromStr,
};

use iota_streams_core::{
    anyhow,
    crypto::hashes::{blake2b, Digest},
    err,
    prelude::{
        typenum::{U12, U32, U40},
        Box, String, ToString, Vec,
    },
    sponge::{prp::PRP, spongos::Spongos},
    wrapped_err, Error,
    Errors::{BadHexFormat, InvalidChannelAddress, InvalidMessageAddress, InvalidMsgId, MalformedAddressString},
    Result, WrappedError,
};
use iota_streams_ddml::{command::*, io, types::*};

use crate::id::Identifier;
use cstr_core::CStr;
use cty::c_char;

<<<<<<< HEAD
use crate::message::{BinaryMessage, Cursor, HasLink, LinkGenerator, LinkedMessage};
=======
use crate::message::{
    BinaryMessage,
    Cursor,
    HasLink,
    LinkGenerator,
};
>>>>>>> ee8e835b

pub type TangleMessage = BinaryMessage<TangleAddress>;

/// Tangle representation of a Message Link
///
/// A `TangleAddress` is comprised of 2 distinct parts: the channel identifier
/// ([`TangleAddress::appinst`]) and the message identifier
/// ([`TangleAddress::msgid`]). The channel identifier, also refered to as
/// the channel address, is unique per channel and is common in the
/// `TangleAddress` of all messages published in it. The message identifier is
/// produced pseudo-randomly out of the the message's sequence number, the
/// previous message identifier, and other internal properties.
///
/// ## Renderings
/// ### Blake2b hash
/// A `TangleAddress` is used as index of the message over the Tangle. For that,
/// its content is hashed using [`TangleAddress::to_msg_index()`]. If the binary
/// digest of the hash needs to be encoded in hexadecimal, you can use
/// [`core::fmt::LowerHex`] or [`core::fmt::UpperHex`]:
///
/// ```
/// # use iota_streams_app::transport::tangle::TangleAddress;
/// # use iota_streams_ddml::types::NBytes;
/// #
/// # fn main() -> anyhow::Result<()> {
/// let address = TangleAddress::new([172_u8; 40][..].into(), [171_u8; 12][..].into());
/// assert_eq!(
///     address.to_msg_index().as_ref(),
///     &[
///         44, 181, 155, 1, 109, 141, 169, 177, 209, 70, 226, 18, 190, 121, 40, 44, 90, 108, 159, 109, 241, 37, 30, 0,
///         185, 80, 245, 59, 235, 75, 128, 97
///     ],
/// );
/// assert_eq!(
///     format!("{:x}", address.to_msg_index()),
///     "2cb59b016d8da9b1d146e212be79282c5a6c9f6df1251e00b950f53beb4b8061".to_string()
/// );
/// #   Ok(())
/// # }
/// ```
///
/// ### exchangeable encoding
/// In order to exchange a `TangleAddress` between channel participants, it can be encoded and decoded
/// using [`TangleAddress::to_string()`][Display] (or [`format!()`]) and [`TangleAddress::from_str`] (or
/// [`str::parse()`]). This method encodes the `TangleAddress` as a colon-separated string containing the `appinst` and
/// `msgid` in hexadecimal:
/// ```
/// # use iota_streams_app::transport::tangle::TangleAddress;
/// # use iota_streams_ddml::types::NBytes;
/// #
/// # fn main() -> anyhow::Result<()> {
/// let address = TangleAddress::new([170_u8; 40][..].into(), [255_u8; 12][..].into());
/// let address_str = address.to_string();
/// assert_eq!(
///     address_str,
///     "aaaaaaaaaaaaaaaaaaaaaaaaaaaaaaaaaaaaaaaaaaaaaaaaaaaaaaaaaaaaaaaaaaaaaaaaaaaaaaaa:ffffffffffffffffffffffff"
///         .to_string(),
/// );
/// assert_eq!(address_str.parse::<TangleAddress>()?, address);
/// #   Ok(())
/// # }
/// ```
///
/// ## Debugging
///
/// For debugging purposes, `TangleAddress` implements `Debug`, which can be triggered with the formatting `{:?}`
/// or the pretty-printed `{:#?}`. These will output `appinst` and `msgid` as decimal arrays; you can also use
/// `{:x?}` or `{:#x?}` to render them as hexadecimal arrays.
///
/// [Display]: #impl-Display
#[derive(Debug, Copy, Clone, PartialEq, Eq, Default, Hash)]
pub struct TangleAddress {
    pub appinst: AppInst,
    pub msgid: MsgId,
}

impl TangleAddress {
    pub fn new(appinst: AppInst, msgid: MsgId) -> Self {
        Self { appinst, msgid }
    }

    /// Hash the content of the TangleAddress using `Blake2b256`
    fn to_blake2b(self) -> NBytes<U32> {
        let hasher = blake2b::Blake2b256::new();
        let hash = hasher.chain(&self.appinst).chain(&self.msgid).finalize();
        hash.into()
    }

    /// Generate the hash used to index the [`TangleMessage`] published in this address
    ///
    /// Currently this hash is computed with [Blake2b256].
    ///
    /// [Blake2b256]: https://en.wikipedia.org/wiki/BLAKE_(hash_function)#BLAKE2|Blake2b256
    pub fn to_msg_index(self) -> NBytes<U32> {
        self.to_blake2b()
    }

    /// # Safety
    ///
    /// This function uses CStr::from_ptr which is unsafe...
    pub unsafe fn from_c_str(c_addr: *const c_char) -> *const Self {
        c_addr.as_ref().map_or(null(), |c_addr| {
            CStr::from_ptr(c_addr).to_str().map_or(null(), |addr_str| {
                Self::from_str(addr_str).map_or(null(), |addr| Box::into_raw(Box::new(addr)))
            })
        })
    }
}

/// String representation of a Tangle Link
///
/// The current string representation of a Tangle Link is the
/// colon-separated conjunction of the hex-encoded `appinst` and `msgid`:
/// `"<appinst>:<msgid>"`.
impl fmt::Display for TangleAddress {
    fn fmt(&self, f: &mut fmt::Formatter<'_>) -> fmt::Result {
        write!(f, "{:x}:{:x}", self.appinst, self.msgid)
    }
}

/// Create a TangleAddress out of it's string representation
///
/// This method is the opposite of [`TangleAddress::to_string()`][`Display`]
/// (see [`Display`]): it expects a colon-separated string containing the
/// hex-encoded `appinst` and `msgid`.
///
/// [`Display`]: #impl-Display
impl FromStr for TangleAddress {
    type Err = Error;
    fn from_str(string: &str) -> Result<Self, Self::Err> {
        let (appinst_str, msgid_str) = string
            .split_once(':')
            .ok_or_else(|| wrapped_err!(MalformedAddressString, WrappedError(string)))?;
        let appinst = AppInst::from_str(appinst_str)
            .map_err(|e| wrapped_err!(BadHexFormat(appinst_str.into()), WrappedError(e)))?;

        let msgid =
            MsgId::from_str(msgid_str).map_err(|e| wrapped_err!(BadHexFormat(appinst_str.into()), WrappedError(e)))?;

        Ok(TangleAddress { appinst, msgid })
    }
}

impl HasLink for TangleAddress {
    type Base = AppInst;
    type Rel = MsgId;

    fn base(&self) -> &AppInst {
        &self.appinst
    }

    fn rel(&self) -> &MsgId {
        &self.msgid
    }

    fn from_base_rel(base: &AppInst, rel: &MsgId) -> Self {
        Self {
            appinst: *base,
            msgid: *rel,
        }
    }

    fn to_bytes(&self) -> Vec<u8> {
        let mut bytes = self.appinst.as_ref().to_vec();
        bytes.extend_from_slice(self.msgid.as_ref());
        bytes
    }

    fn try_from_bytes(bytes: &[u8]) -> Result<Self> {
        if bytes.len() != APPINST_SIZE + MSGID_SIZE {
            return err!(InvalidMessageAddress);
        }
        Ok(TangleAddress::new(
            AppInst::from(&bytes[0..APPINST_SIZE]),
            MsgId::from(&bytes[APPINST_SIZE..]),
        ))
    }
}

/// Default Message Identifer Generator. Used for deriving MsgId's for sequencing
#[derive(Clone)]
pub struct DefaultTangleLinkGenerator<F> {
    addr: TangleAddress,
    _phantom: core::marker::PhantomData<F>,
}

impl<F> Default for DefaultTangleLinkGenerator<F> {
    fn default() -> Self {
        Self {
            addr: TangleAddress::default(),
            _phantom: core::marker::PhantomData,
        }
    }
}

impl<F> DefaultTangleLinkGenerator<F> {
    pub fn reset_addr(&mut self, addr: TangleAddress) {
        self.addr = addr;
    }
}

impl<F: PRP> DefaultTangleLinkGenerator<F> {
    fn gen_uniform_msgid(&self, cursor: Cursor<&MsgId>) -> MsgId {
        let mut s = Spongos::<F>::init();
        s.absorb(self.addr.appinst.id.as_ref());
        s.absorb(cursor.link.id.as_ref());
        s.absorb(&cursor.branch_no.to_be_bytes());
        s.absorb(&cursor.seq_no.to_be_bytes());
        s.commit();
        let mut new = MsgId::default();
        s.squeeze(new.id.as_mut());
        new
    }
    fn gen_msgid(&self, id_bytes: &[u8], cursor: Cursor<&MsgId>) -> MsgId {
        let mut s = Spongos::<F>::init();
        s.absorb(self.addr.appinst.id.as_ref());
        s.absorb(id_bytes);
        s.absorb(cursor.link.id.as_ref());
        s.absorb(&cursor.branch_no.to_be_bytes());
        s.absorb(&cursor.seq_no.to_be_bytes());
        s.commit();
        let mut new = MsgId::default();
        s.squeeze(new.id.as_mut());
        new
    }
}

impl<F: PRP> LinkGenerator<TangleAddress> for DefaultTangleLinkGenerator<F> {
    /// Used by Author to generate a new application instance: channels address and announcement message identifier
    fn gen(&mut self, id: &Identifier, channel_idx: u64) {
        self.addr.appinst = AppInst::new(id, channel_idx);
        self.addr.msgid = self.gen_msgid(id.as_ref(), Cursor::default().as_ref());
    }

    /// Used by Author to get announcement message id, it's just stored internally by link generator
    fn get(&self) -> TangleAddress {
        self.addr
    }

    /// Used by Subscriber to initialize link generator with the same state as Author
    fn reset(&mut self, announcement_link: TangleAddress) {
        self.addr = announcement_link;
    }

    /// Used by users to pseudo-randomly generate a new uniform message link from a cursor
    fn uniform_link_from(&self, cursor: Cursor<&MsgId>) -> TangleAddress {
        TangleAddress {
            appinst: self.addr.appinst,
            msgid: self.gen_uniform_msgid(cursor),
        }
    }

    /// Used by users to pseudo-randomly generate a new message link from a cursor
    fn link_from<T: AsRef<[u8]>>(&self, id: T, cursor: Cursor<&MsgId>) -> TangleAddress {
        TangleAddress {
            appinst: self.addr.appinst,
            msgid: self.gen_msgid(id.as_ref(), cursor),
        }
    }
}

pub type AppInstSize = U40;
/// ed25519 public key \[32\] + 64-bit additional index
pub const APPINST_SIZE: usize = 40;

/// 40 byte Application Instance identifier.
#[derive(Clone, Copy, Default, Debug, PartialEq, Eq, Hash)]
pub struct AppInst {
    pub(crate) id: NBytes<AppInstSize>,
}

impl AppInst {
    pub fn new(id: &Identifier, channel_idx: u64) -> Self {
        let mut app_id = [0_u8; APPINST_SIZE];
        app_id[..32].copy_from_slice(id.as_bytes());
        app_id[32..].copy_from_slice(&channel_idx.to_be_bytes());
        Self {
            id: unsafe { core::mem::transmute(app_id) },
        }
    }

    /// Get the hexadecimal representation of the AppInst
    pub fn to_hex_string(&self) -> String {
        format!("{:x}", self.id)
    }

    /// Get a view into the internal byte array that constitutes an `AppInst`
    pub fn as_bytes(&self) -> &[u8] {
        self.id.as_slice()
    }
}

impl<'a> From<&'a [u8]> for AppInst {
    fn from(v: &[u8]) -> AppInst {
        AppInst {
            // TODO: Implement safer TryFrom or force check for length at call site.
            id: *<&NBytes<AppInstSize>>::from(v),
        }
    }
}

impl FromStr for AppInst {
    type Err = Error;
    fn from_str(s: &str) -> Result<Self, Self::Err> {
        // TODO: format for `s`: Bech32 (https://github.com/rust-bitcoin/rust-bech32)
        // currently lowercase hex
        let appinst_bin = hex::decode(s).map_err(|e| wrapped_err!(BadHexFormat(s.into()), WrappedError(e)))?;
        (appinst_bin.len() == AppInstSize::USIZE)
            .then(|| AppInst {
                id: *<&NBytes<AppInstSize>>::from(&appinst_bin[..]),
            })
            .ok_or_else(|| anyhow!(InvalidChannelAddress))
    }
}

/// Display AppInst with its hexadecimal representation (lower case)
impl fmt::Display for AppInst {
    fn fmt(&self, f: &mut fmt::Formatter<'_>) -> fmt::Result {
        write!(f, "{:x}", self.id)
    }
}

impl fmt::LowerHex for AppInst {
    fn fmt(&self, f: &mut fmt::Formatter<'_>) -> fmt::Result {
        fmt::LowerHex::fmt(&self.id, f)
    }
}

impl fmt::UpperHex for AppInst {
    fn fmt(&self, f: &mut fmt::Formatter<'_>) -> fmt::Result {
        fmt::UpperHex::fmt(&self.id, f)
    }
}

impl AsRef<[u8]> for AppInst {
    fn as_ref(&self) -> &[u8] {
        self.id.as_ref()
    }
}

/// (appinst+msgid) is (address+tag) in terms of IOTA transaction which are stored
/// externally of message body, ie. in transaction header fields.
/// Thus the trait implemntation absorbs appinst+msgid as `external`.
impl<F: PRP> AbsorbExternalFallback<F> for TangleAddress {
    fn sizeof_absorb_external(&self, ctx: &mut sizeof::Context<F>) -> Result<()> {
        ctx.absorb(External(&self.appinst.id))?
            .absorb(External(&self.msgid.id))?;
        Ok(())
    }
    fn wrap_absorb_external<OS: io::OStream>(&self, ctx: &mut wrap::Context<F, OS>) -> Result<()> {
        ctx.absorb(External(&self.appinst.id))?
            .absorb(External(&self.msgid.id))?;
        Ok(())
    }
    fn unwrap_absorb_external<IS: io::IStream>(&self, ctx: &mut unwrap::Context<F, IS>) -> Result<()> {
        ctx.absorb(External(&self.appinst.id))?
            .absorb(External(&self.msgid.id))?;
        Ok(())
    }
}

impl<F: PRP> AbsorbFallback<F> for TangleAddress {
    fn sizeof_absorb(&self, ctx: &mut sizeof::Context<F>) -> Result<()> {
        ctx.absorb(&self.appinst.id)?.absorb(&self.msgid.id)?;
        Ok(())
    }
    fn wrap_absorb<OS: io::OStream>(&self, ctx: &mut wrap::Context<F, OS>) -> Result<()> {
        ctx.absorb(&self.appinst.id)?.absorb(&self.msgid.id)?;
        Ok(())
    }
    fn unwrap_absorb<IS: io::IStream>(&mut self, ctx: &mut unwrap::Context<F, IS>) -> Result<()> {
        ctx.absorb(&mut self.appinst.id)?.absorb(&mut self.msgid.id)?;
        Ok(())
    }
}

pub type MsgIdSize = U12;
/// Unique 12 byte identifier
pub const MSGID_SIZE: usize = 12;

/// 12 byte Message Identifier unique within application instance.
#[derive(Clone, Copy, Default, Debug, PartialEq, Eq, Hash)]
pub struct MsgId {
    pub(crate) id: NBytes<MsgIdSize>,
}

impl MsgId {
    /// Get the hexadecimal representation of the MsgId
    pub fn to_hex_string(&self) -> String {
        format!("{:x}", self.id)
    }

    /// Get a view into the internal byte array that constitutes an `MsgId`
    pub fn as_bytes(&self) -> &[u8] {
        self.id.as_slice()
    }
}

impl<'a> From<&'a [u8]> for MsgId {
    fn from(v: &[u8]) -> MsgId {
        MsgId {
            // TODO: Implement safer TryFrom or force check for length at call site.
            id: *<&NBytes<MsgIdSize>>::from(v),
        }
    }
}

impl FromStr for MsgId {
    type Err = Error;
    fn from_str(s: &str) -> Result<Self, Self::Err> {
        // TODO: format for `s`: Bech32 (https://github.com/rust-bitcoin/rust-bech32)
        // currently lowercase hex
        let msgid_bin = hex::decode(s).map_err(|e| wrapped_err!(BadHexFormat(s.into()), WrappedError(e)))?;
        (msgid_bin.len() == MsgIdSize::USIZE)
            .then(|| MsgId {
                id: *<&NBytes<MsgIdSize>>::from(&msgid_bin[..]),
            })
            .ok_or_else(|| anyhow!(InvalidMsgId))
    }
}

impl From<NBytes<MsgIdSize>> for MsgId {
    fn from(b: NBytes<MsgIdSize>) -> Self {
        Self { id: b }
    }
}

/// Display MsgId with its hexadecimal representation (lower case)
impl fmt::Display for MsgId {
    fn fmt(&self, f: &mut fmt::Formatter<'_>) -> fmt::Result {
        write!(f, "{:x}", self.id)
    }
}

impl fmt::LowerHex for MsgId {
    fn fmt(&self, f: &mut fmt::Formatter<'_>) -> fmt::Result {
        fmt::LowerHex::fmt(&self.id, f)
    }
}

impl fmt::UpperHex for MsgId {
    fn fmt(&self, f: &mut fmt::Formatter<'_>) -> fmt::Result {
        fmt::UpperHex::fmt(&self.id, f)
    }
}

impl AsRef<[u8]> for MsgId {
    fn as_ref(&self) -> &[u8] {
        self.id.as_ref()
    }
}

/// Msgid is used for joinable links which in the binary stream are simply
/// encoded (`skip`ped).
impl<F> SkipFallback<F> for MsgId {
    fn sizeof_skip(&self, ctx: &mut sizeof::Context<F>) -> Result<()> {
        ctx.skip(&self.id)?;
        Ok(())
    }
    fn wrap_skip<OS: io::OStream>(&self, ctx: &mut wrap::Context<F, OS>) -> Result<()> {
        ctx.skip(&self.id)?;
        Ok(())
    }
    fn unwrap_skip<IS: io::IStream>(&mut self, ctx: &mut unwrap::Context<F, IS>) -> Result<()> {
        ctx.skip(&mut self.id)?;
        Ok(())
    }
}

impl<F: PRP> AbsorbFallback<F> for MsgId {
    fn sizeof_absorb(&self, ctx: &mut sizeof::Context<F>) -> Result<()> {
        ctx.absorb(&self.id)?;
        Ok(())
    }
    fn wrap_absorb<OS: io::OStream>(&self, ctx: &mut wrap::Context<F, OS>) -> Result<()> {
        ctx.absorb(&self.id)?;
        Ok(())
    }
    fn unwrap_absorb<IS: io::IStream>(&mut self, ctx: &mut unwrap::Context<F, IS>) -> Result<()> {
        ctx.absorb(&mut self.id)?;
        Ok(())
    }
}

/// Tangle-specific Transport Client. Uses [iota_client](https://github.com/iotaledger/iota.rs/tree/dev/iota-client)
/// crate for node interfacing
#[cfg(any(feature = "client", feature = "wasm-client"))]
pub mod client;<|MERGE_RESOLUTION|>--- conflicted
+++ resolved
@@ -25,16 +25,12 @@
 use cstr_core::CStr;
 use cty::c_char;
 
-<<<<<<< HEAD
-use crate::message::{BinaryMessage, Cursor, HasLink, LinkGenerator, LinkedMessage};
-=======
 use crate::message::{
     BinaryMessage,
     Cursor,
     HasLink,
     LinkGenerator,
 };
->>>>>>> ee8e835b
 
 pub type TangleMessage = BinaryMessage<TangleAddress>;
 
