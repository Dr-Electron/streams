--- conflicted
+++ resolved
@@ -84,15 +84,8 @@
 
 pub type UserState = Vec<(String, Cursor<Address>)>;
 #[no_mangle]
-<<<<<<< HEAD
-pub extern "C" fn drop_user_state(state: *const UserState) {
-    unsafe {
-        Box::from_raw(state as *mut UserState);
-    }
-=======
 pub extern "C" fn drop_user_state(s: *const UserState) {
     safe_drop_ptr(s)
->>>>>>> 46862898
 }
 
 #[no_mangle]
