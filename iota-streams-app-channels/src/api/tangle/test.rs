--- conflicted
+++ resolved
@@ -17,11 +17,7 @@
     message::HasLink
 };
 use iota_streams_ddml::types::*;
-<<<<<<< HEAD
 use iota_streams_core::{println, prelude::string::ToString};
-=======
-use iota_streams_core::prelude::string::ToString;
->>>>>>> 2b652c96
 
 pub fn example<T: Transport>(transport: &mut T) -> Result<()>
 where
@@ -32,13 +28,8 @@
     let multi_branching = false;
     let mut author = Author::new("AUTHOR9SEED", encoding, PAYLOAD_BYTES, multi_branching);
 
-<<<<<<< HEAD
-    let mut subscriberA = Subscriber::new("SUBSCRIBERA9SEED", false);
-    let mut subscriberB = Subscriber::new("SUBSCRIBERB9SEED", false);
-=======
     let mut subscriberA = Subscriber::new("SUBSCRIBERA9SEED", encoding, PAYLOAD_BYTES);
     let mut subscriberB = Subscriber::new("SUBSCRIBERB9SEED", encoding, PAYLOAD_BYTES);
->>>>>>> 2b652c96
 
     let public_payload = Bytes("PUBLICPAYLOAD".as_bytes().to_vec());
     let masked_payload = Bytes("MASKEDPAYLOAD".as_bytes().to_vec());
@@ -60,7 +51,7 @@
         let preparsed = msg.parse_header()?;
         println!("  header parsed");
         ensure!(
-            preparsed.check_content_type(&message::ANNOUNCE),
+            preparsed.check_content_type(message::ANNOUNCE),
             "bad message type: {}",
             preparsed.header.content_type
         );
@@ -101,10 +92,10 @@
         let msg = transport.recv_message(&signed_packet_link)?;
         let preparsed = msg.parse_header()?;
         ensure!(
-            preparsed.check_content_type(&message::SIGNED_PACKET),
+            preparsed.check_content_type(message::SIGNED_PACKET),
             "bad message type"
         );
-        let (pk, unwrapped_public, unwrapped_masked) = subscriberA.unwrap_signed_packet(preparsed)?;
+        let (_pk, unwrapped_public, unwrapped_masked) = subscriberA.unwrap_signed_packet(preparsed)?;
         ensure!(public_payload == unwrapped_public, "bad unwrapped public payload");
         ensure!(masked_payload == unwrapped_masked, "bad unwrapped masked payload");
     }
@@ -121,7 +112,7 @@
         let msg = transport.recv_message(&subscribeB_link)?;
         let preparsed = msg.parse_header()?;
         ensure!(
-            preparsed.check_content_type(&message::SUBSCRIBE),
+            preparsed.check_content_type(message::SUBSCRIBE),
             "bad message type"
         );
         author.unwrap_subscribe(preparsed)?;
@@ -139,7 +130,7 @@
         let msg = transport.recv_message(&keyload_link)?;
         let preparsed = msg.parse_header()?;
         ensure!(
-            preparsed.check_content_type(&message::KEYLOAD),
+            preparsed.check_content_type(message::KEYLOAD),
             "invalid message type"
         );
         let resultA = subscriberA.unwrap_keyload(preparsed.clone());
@@ -159,7 +150,7 @@
         let msg = transport.recv_message(&tagged_packet_link)?;
         let preparsed = msg.parse_header()?;
         ensure!(
-            preparsed.check_content_type(&message::TAGGED_PACKET),
+            preparsed.check_content_type(message::TAGGED_PACKET),
             "bad message type"
         );
         let resultA = subscriberA.unwrap_tagged_packet(preparsed.clone());
@@ -172,7 +163,7 @@
     {
         let keyload = transport.recv_message(&keyload_link)?;
         let preparsed = keyload.parse_header()?;
-        ensure!(preparsed.check_content_type(&message::KEYLOAD), "bad message type");
+        ensure!(preparsed.check_content_type(message::KEYLOAD), "bad message type");
         subscriberB.unwrap_keyload(preparsed)?;
     }
 
