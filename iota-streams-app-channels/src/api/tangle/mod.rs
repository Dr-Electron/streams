--- conflicted
+++ resolved
@@ -18,12 +18,7 @@
 
 pub use message::Cursor;
 // Bring trait methods into scope publicly.
-<<<<<<< HEAD
-pub use message::LinkGenerator as _;
-pub use transport::{Transport as _, TransportOptions as _};
-=======
 pub use message::LinkGenerator;
->>>>>>> 6f7f62c3
 
 pub use super::ChannelType;
 use super::DefaultF;
@@ -116,23 +111,15 @@
         Self::Keyload
     }
 
-<<<<<<< HEAD
-    pub fn new_signed_packet(id: Identifier, public_payload: Bytes, masked_payload: Bytes) -> Self {
-        Self::SignedPacket {
-            id,
-            public_payload,
-            masked_payload,
-=======
-    pub fn new_signed_packet<P, M>(pk: PublicKey, public_payload: P, masked_payload: M) -> Self
+    pub fn new_signed_packet<P, M>(id: Identifier, public_payload: P, masked_payload: M) -> Self
     where
         P: Into<Bytes>,
         M: Into<Bytes>,
     {
         Self::SignedPacket {
-            pk,
+            id,
             public_payload: public_payload.into(),
             masked_payload: masked_payload.into(),
->>>>>>> 6f7f62c3
         }
     }
 
